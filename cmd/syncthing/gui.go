// Copyright (C) 2014 The Syncthing Authors.
//
// This Source Code Form is subject to the terms of the Mozilla Public
// License, v. 2.0. If a copy of the MPL was not distributed with this file,
// You can obtain one at http://mozilla.org/MPL/2.0/.

package main

import (
	"bytes"
	"compress/gzip"
	"crypto/tls"
	"encoding/json"
	"fmt"
	"io/ioutil"
	"mime"
	"net"
	"net/http"
	"os"
	"path/filepath"
	"runtime"
	"strconv"
	"strings"
	"sync"
	"time"

	"github.com/calmh/logger"
	"github.com/syncthing/protocol"
	"github.com/syncthing/syncthing/internal/auto"
	"github.com/syncthing/syncthing/internal/config"
	"github.com/syncthing/syncthing/internal/db"
	"github.com/syncthing/syncthing/internal/discover"
	"github.com/syncthing/syncthing/internal/events"
	"github.com/syncthing/syncthing/internal/model"
	"github.com/syncthing/syncthing/internal/osutil"
	"github.com/syncthing/syncthing/internal/upgrade"
	"github.com/vitrun/qart/qr"
	"golang.org/x/crypto/bcrypt"
)

type guiError struct {
	Time  time.Time `json:"time"`
	Error string    `json:"error"`
}

var (
	configInSync = true
	guiErrors    = []guiError{}
	guiErrorsMut sync.Mutex
<<<<<<< HEAD
=======
	startTime    = time.Now()
>>>>>>> b5d7ce8e
	eventSub     *events.BufferedSubscription
)

var (
	lastEventRequest    time.Time
	lastEventRequestMut sync.Mutex
)

func init() {
	l.AddHandler(logger.LevelWarn, showGuiError)
	sub := events.Default.Subscribe(events.AllEvents)
	eventSub = events.NewBufferedSubscription(sub, 1000)
}

func startGUI(cfg config.GUIConfiguration, assetDir string, m *model.Model) error {
	var err error

	cert, err := tls.LoadX509KeyPair(locations[locHTTPSCertFile], locations[locHTTPSKeyFile])
	if err != nil {
		l.Infoln("Loading HTTPS certificate:", err)
		l.Infoln("Creating new HTTPS certificate")

		// When generating the HTTPS certificate, use the system host name per
		// default. If that isn't available, use the "syncthing" default.
		var name string
		name, err = os.Hostname()
		if err != nil {
			name = tlsDefaultCommonName
		}

		cert, err = newCertificate(locations[locHTTPSCertFile], locations[locHTTPSKeyFile], name)
	}
	if err != nil {
		return err
	}
	tlsCfg := &tls.Config{
		Certificates: []tls.Certificate{cert},
		MinVersion:   tls.VersionTLS10, // No SSLv3
		CipherSuites: []uint16{
			// No RC4
			tls.TLS_ECDHE_RSA_WITH_AES_128_GCM_SHA256,
			tls.TLS_ECDHE_ECDSA_WITH_AES_128_GCM_SHA256,
			tls.TLS_ECDHE_RSA_WITH_AES_128_CBC_SHA,
			tls.TLS_ECDHE_ECDSA_WITH_AES_128_CBC_SHA,
			tls.TLS_ECDHE_RSA_WITH_AES_256_CBC_SHA,
			tls.TLS_ECDHE_ECDSA_WITH_AES_256_CBC_SHA,
			tls.TLS_RSA_WITH_AES_128_CBC_SHA,
			tls.TLS_RSA_WITH_AES_256_CBC_SHA,
			tls.TLS_ECDHE_RSA_WITH_3DES_EDE_CBC_SHA,
			tls.TLS_RSA_WITH_3DES_EDE_CBC_SHA,
		},
	}

	rawListener, err := net.Listen("tcp", cfg.Address)
	if err != nil {
		return err
	}
	listener := &DowngradingListener{rawListener, tlsCfg}

	// The GET handlers
	getRestMux := http.NewServeMux()
	getRestMux.HandleFunc("/rest/ping", restPing)
	getRestMux.HandleFunc("/rest/completion", withModel(m, restGetCompletion))
	getRestMux.HandleFunc("/rest/config", restGetConfig)
	getRestMux.HandleFunc("/rest/config/sync", restGetConfigInSync)
	getRestMux.HandleFunc("/rest/connections", withModel(m, restGetConnections))
	getRestMux.HandleFunc("/rest/autocomplete/directory", restGetAutocompleteDirectory)
	getRestMux.HandleFunc("/rest/discovery", restGetDiscovery)
	getRestMux.HandleFunc("/rest/errors", restGetErrors)
	getRestMux.HandleFunc("/rest/events", restGetEvents)
	getRestMux.HandleFunc("/rest/ignores", withModel(m, restGetIgnores))
	getRestMux.HandleFunc("/rest/lang", restGetLang)
	getRestMux.HandleFunc("/rest/model", withModel(m, restGetModel))
	getRestMux.HandleFunc("/rest/need", withModel(m, restGetNeed))
	getRestMux.HandleFunc("/rest/deviceid", restGetDeviceID)
	getRestMux.HandleFunc("/rest/report", withModel(m, restGetReport))
	getRestMux.HandleFunc("/rest/system", restGetSystem)
	getRestMux.HandleFunc("/rest/upgrade", restGetUpgrade)
	getRestMux.HandleFunc("/rest/version", restGetVersion)
	getRestMux.HandleFunc("/rest/tree", withModel(m, restGetTree))
	getRestMux.HandleFunc("/rest/stats/device", withModel(m, restGetDeviceStats))
	getRestMux.HandleFunc("/rest/stats/folder", withModel(m, restGetFolderStats))
	getRestMux.HandleFunc("/rest/filestatus", withModel(m, restGetFileStatus))

	// Debug endpoints, not for general use
	getRestMux.HandleFunc("/rest/debug/peerCompletion", withModel(m, restGetPeerCompletion))

	// The POST handlers
	postRestMux := http.NewServeMux()
	postRestMux.HandleFunc("/rest/ping", restPing)
	postRestMux.HandleFunc("/rest/config", withModel(m, restPostConfig))
	postRestMux.HandleFunc("/rest/discovery/hint", restPostDiscoveryHint)
	postRestMux.HandleFunc("/rest/error", restPostError)
	postRestMux.HandleFunc("/rest/error/clear", restClearErrors)
	postRestMux.HandleFunc("/rest/ignores", withModel(m, restPostIgnores))
	postRestMux.HandleFunc("/rest/model/override", withModel(m, restPostOverride))
	postRestMux.HandleFunc("/rest/reset", withModel(m, restPostReset))
	postRestMux.HandleFunc("/rest/restart", restPostRestart)
	postRestMux.HandleFunc("/rest/shutdown", restPostShutdown)
	postRestMux.HandleFunc("/rest/upgrade", restPostUpgrade)
	postRestMux.HandleFunc("/rest/scan", withModel(m, restPostScan))
	postRestMux.HandleFunc("/rest/bump", withModel(m, restPostBump))

	// A handler that splits requests between the two above and disables
	// caching
	restMux := noCacheMiddleware(getPostHandler(getRestMux, postRestMux))

	// The main routing handler
	mux := http.NewServeMux()
	mux.Handle("/rest/", restMux)
	mux.HandleFunc("/qr/", getQR)

	// Serve compiled in assets unless an asset directory was set (for development)
	mux.Handle("/", embeddedStatic(assetDir))

	// Wrap everything in CSRF protection. The /rest prefix should be
	// protected, other requests will grant cookies.
	handler := csrfMiddleware("/rest", cfg.APIKey, mux)

	// Add our version as a header to responses
	handler = withVersionMiddleware(handler)

	// Wrap everything in basic auth, if user/password is set.
	if len(cfg.User) > 0 && len(cfg.Password) > 0 {
		handler = basicAuthAndSessionMiddleware(cfg, handler)
	}

	// Redirect to HTTPS if we are supposed to
	if cfg.UseTLS {
		handler = redirectToHTTPSMiddleware(handler)
	}

	srv := http.Server{
		Handler:     handler,
		ReadTimeout: 10 * time.Second,
	}

	csrv := &folderSummarySvc{model: m}
	go csrv.Serve()

	go func() {
		err := srv.Serve(listener)
		if err != nil {
			panic(err)
		}
	}()
	return nil
}

func getPostHandler(get, post http.Handler) http.Handler {
	return http.HandlerFunc(func(w http.ResponseWriter, r *http.Request) {
		switch r.Method {
		case "GET":
			get.ServeHTTP(w, r)
		case "POST":
			post.ServeHTTP(w, r)
		default:
			http.Error(w, "Method not allowed", http.StatusMethodNotAllowed)
		}
	})
}

func redirectToHTTPSMiddleware(h http.Handler) http.Handler {
	return http.HandlerFunc(func(w http.ResponseWriter, r *http.Request) {
		// Add a generous access-control-allow-origin header since we may be
		// redirecting REST requests over protocols
		w.Header().Add("Access-Control-Allow-Origin", "*")

		if r.TLS == nil {
			// Redirect HTTP requests to HTTPS
			r.URL.Host = r.Host
			r.URL.Scheme = "https"
			http.Redirect(w, r, r.URL.String(), http.StatusFound)
		} else {
			h.ServeHTTP(w, r)
		}
	})
}

func noCacheMiddleware(h http.Handler) http.Handler {
	return http.HandlerFunc(func(w http.ResponseWriter, r *http.Request) {
		w.Header().Set("Cache-Control", "no-cache")
		h.ServeHTTP(w, r)
	})
}

func withVersionMiddleware(h http.Handler) http.Handler {
	return http.HandlerFunc(func(w http.ResponseWriter, r *http.Request) {
		w.Header().Set("X-Syncthing-Version", Version)
		h.ServeHTTP(w, r)
	})
}

func withModel(m *model.Model, h func(m *model.Model, w http.ResponseWriter, r *http.Request)) http.HandlerFunc {
	return func(w http.ResponseWriter, r *http.Request) {
		h(m, w, r)
	}
}

func restPing(w http.ResponseWriter, r *http.Request) {
	w.Header().Set("Content-Type", "application/json; charset=utf-8")
	json.NewEncoder(w).Encode(map[string]string{
		"ping": "pong",
	})
}

func restGetVersion(w http.ResponseWriter, r *http.Request) {
	w.Header().Set("Content-Type", "application/json; charset=utf-8")
	json.NewEncoder(w).Encode(map[string]string{
		"version":     Version,
		"longVersion": LongVersion,
		"os":          runtime.GOOS,
		"arch":        runtime.GOARCH,
	})
}

func restGetTree(m *model.Model, w http.ResponseWriter, r *http.Request) {
	qs := r.URL.Query()
	folder := qs.Get("folder")
	prefix := qs.Get("prefix")
	dirsonly := qs.Get("dirsonly") != ""

	levels, err := strconv.Atoi(qs.Get("levels"))
	if err != nil {
		levels = -1
	}

	w.Header().Set("Content-Type", "application/json; charset=utf-8")

	tree := m.GlobalDirectoryTree(folder, prefix, levels, dirsonly)

	json.NewEncoder(w).Encode(tree)
}

func restGetCompletion(m *model.Model, w http.ResponseWriter, r *http.Request) {
	var qs = r.URL.Query()
	var folder = qs.Get("folder")
	var deviceStr = qs.Get("device")

	device, err := protocol.DeviceIDFromString(deviceStr)
	if err != nil {
		http.Error(w, err.Error(), 500)
		return
	}

	res := map[string]float64{
		"completion": m.Completion(device, folder),
	}

	w.Header().Set("Content-Type", "application/json; charset=utf-8")
	json.NewEncoder(w).Encode(res)
}

func restGetModel(m *model.Model, w http.ResponseWriter, r *http.Request) {
	qs := r.URL.Query()
	folder := qs.Get("folder")
	res := folderSummary(m, folder)
	w.Header().Set("Content-Type", "application/json; charset=utf-8")
	json.NewEncoder(w).Encode(res)
}

func folderSummary(m *model.Model, folder string) map[string]interface{} {
	var res = make(map[string]interface{})

	res["invalid"] = cfg.Folders()[folder].Invalid

	globalFiles, globalDeleted, globalBytes := m.GlobalSize(folder)
	res["globalFiles"], res["globalDeleted"], res["globalBytes"] = globalFiles, globalDeleted, globalBytes

	localFiles, localDeleted, localBytes := m.LocalSize(folder)
	res["localFiles"], res["localDeleted"], res["localBytes"] = localFiles, localDeleted, localBytes

	needFiles, needBytes := m.NeedSize(folder)
	res["needFiles"], res["needBytes"] = needFiles, needBytes

	res["inSyncFiles"], res["inSyncBytes"] = globalFiles-needFiles, globalBytes-needBytes

	res["state"], res["stateChanged"] = m.State(folder)
	res["version"] = m.CurrentLocalVersion(folder) + m.RemoteLocalVersion(folder)

	ignorePatterns, _, _ := m.GetIgnores(folder)
	res["ignorePatterns"] = false
	for _, line := range ignorePatterns {
		if len(line) > 0 && !strings.HasPrefix(line, "//") {
			res["ignorePatterns"] = true
			break
		}
	}

	return res
}

func restPostOverride(m *model.Model, w http.ResponseWriter, r *http.Request) {
	var qs = r.URL.Query()
	var folder = qs.Get("folder")
	go m.Override(folder)
}

func restGetNeed(m *model.Model, w http.ResponseWriter, r *http.Request) {
	var qs = r.URL.Query()
	var folder = qs.Get("folder")

	progress, queued, rest := m.NeedFolderFiles(folder, 100)
	// Convert the struct to a more loose structure, and inject the size.
	output := map[string][]map[string]interface{}{
		"progress": toNeedSlice(progress),
		"queued":   toNeedSlice(queued),
		"rest":     toNeedSlice(rest),
	}

	w.Header().Set("Content-Type", "application/json; charset=utf-8")
	json.NewEncoder(w).Encode(output)
}

func restGetConnections(m *model.Model, w http.ResponseWriter, r *http.Request) {
	var res = m.ConnectionStats()
	w.Header().Set("Content-Type", "application/json; charset=utf-8")
	json.NewEncoder(w).Encode(res)
}

func restGetDeviceStats(m *model.Model, w http.ResponseWriter, r *http.Request) {
	var res = m.DeviceStatistics()
	w.Header().Set("Content-Type", "application/json; charset=utf-8")
	json.NewEncoder(w).Encode(res)
}

func restGetFolderStats(m *model.Model, w http.ResponseWriter, r *http.Request) {
	var res = m.FolderStatistics()
	w.Header().Set("Content-Type", "application/json; charset=utf-8")
	json.NewEncoder(w).Encode(res)
}

func restGetFileStatus(m *model.Model, w http.ResponseWriter, r *http.Request) {
	qs := r.URL.Query()
	folder := qs.Get("folder")
	file := qs.Get("file")
	withBlocks := qs.Get("blocks") != ""
	gf, _ := m.CurrentGlobalFile(folder, file)
	lf, _ := m.CurrentFolderFile(folder, file)

	if !withBlocks {
		gf.Blocks = nil
		lf.Blocks = nil
	}

	av := m.Availability(folder, file)
	json.NewEncoder(w).Encode(map[string]interface{}{
		"global":       gf,
		"local":        lf,
		"availability": av,
	})
}

func restGetConfig(w http.ResponseWriter, r *http.Request) {
	w.Header().Set("Content-Type", "application/json; charset=utf-8")
	json.NewEncoder(w).Encode(cfg.Raw())
}

func restPostConfig(m *model.Model, w http.ResponseWriter, r *http.Request) {
	var newCfg config.Configuration
	err := json.NewDecoder(r.Body).Decode(&newCfg)
	if err != nil {
		l.Warnln("decoding posted config:", err)
		http.Error(w, err.Error(), 500)
		return
	}

	if newCfg.GUI.Password != cfg.GUI().Password {
		if newCfg.GUI.Password != "" {
			hash, err := bcrypt.GenerateFromPassword([]byte(newCfg.GUI.Password), 0)
			if err != nil {
				l.Warnln("bcrypting password:", err)
				http.Error(w, err.Error(), 500)
				return
			}

			newCfg.GUI.Password = string(hash)
		}
	}

	// Start or stop usage reporting as appropriate

	if curAcc := cfg.Options().URAccepted; newCfg.Options.URAccepted > curAcc {
		// UR was enabled
		newCfg.Options.URAccepted = usageReportVersion
		newCfg.Options.URUniqueID = randomString(8)
		err := sendUsageReport(m)
		if err != nil {
			l.Infoln("Usage report:", err)
		}
		go usageReportingLoop(m)
	} else if newCfg.Options.URAccepted < curAcc {
		// UR was disabled
		newCfg.Options.URAccepted = -1
		newCfg.Options.URUniqueID = ""
		stopUsageReporting()
	}

	// Activate and save

	configInSync = !config.ChangeRequiresRestart(cfg.Raw(), newCfg)
	cfg.Replace(newCfg)
	cfg.Save()
}

func restGetConfigInSync(w http.ResponseWriter, r *http.Request) {
	w.Header().Set("Content-Type", "application/json; charset=utf-8")
	json.NewEncoder(w).Encode(map[string]bool{"configInSync": configInSync})
}

func restPostRestart(w http.ResponseWriter, r *http.Request) {
	flushResponse(`{"ok": "restarting"}`, w)
	go restart()
}

func restPostReset(m *model.Model, w http.ResponseWriter, r *http.Request) {
	var qs = r.URL.Query()
	folder := qs.Get("folder")
	var err error
	if len(folder) == 0 {
		err = resetDB()
	} else {
		err = m.ResetFolder(folder)
	}
	if err != nil {
		http.Error(w, err.Error(), 500)
		return
	}
	if len(folder) == 0 {
		flushResponse(`{"ok": "resetting database"}`, w)
	} else {
		flushResponse(`{"ok": "resetting folder " + folder}`, w)
	}
	go restart()
}

func restPostShutdown(w http.ResponseWriter, r *http.Request) {
	flushResponse(`{"ok": "shutting down"}`, w)
	go shutdown()
}

func flushResponse(s string, w http.ResponseWriter) {
	w.Write([]byte(s + "\n"))
	f := w.(http.Flusher)
	f.Flush()
}

var cpuUsagePercent [10]float64 // The last ten seconds
var cpuUsageLock sync.RWMutex

func restGetSystem(w http.ResponseWriter, r *http.Request) {
	var m runtime.MemStats
	runtime.ReadMemStats(&m)

	tilde, _ := osutil.ExpandTilde("~")
	res := make(map[string]interface{})
	res["myID"] = myID.String()
	res["goroutines"] = runtime.NumGoroutine()
	res["alloc"] = m.Alloc
	res["sys"] = m.Sys - m.HeapReleased
	res["tilde"] = tilde
	if cfg.Options().GlobalAnnEnabled && discoverer != nil {
		res["extAnnounceOK"] = discoverer.ExtAnnounceOK()
	}
	cpuUsageLock.RLock()
	var cpusum float64
	for _, p := range cpuUsagePercent {
		cpusum += p
	}
	cpuUsageLock.RUnlock()
	res["cpuPercent"] = cpusum / float64(len(cpuUsagePercent)) / float64(runtime.NumCPU())
	res["pathSeparator"] = string(filepath.Separator)
	res["uptime"] = int(time.Since(startTime).Seconds())

	w.Header().Set("Content-Type", "application/json; charset=utf-8")
	json.NewEncoder(w).Encode(res)
}

func restGetErrors(w http.ResponseWriter, r *http.Request) {
	w.Header().Set("Content-Type", "application/json; charset=utf-8")
	guiErrorsMut.Lock()
	json.NewEncoder(w).Encode(map[string][]guiError{"errors": guiErrors})
	guiErrorsMut.Unlock()
}

func restPostError(w http.ResponseWriter, r *http.Request) {
	bs, _ := ioutil.ReadAll(r.Body)
	r.Body.Close()
	showGuiError(0, string(bs))
}

func restClearErrors(w http.ResponseWriter, r *http.Request) {
	guiErrorsMut.Lock()
	guiErrors = []guiError{}
	guiErrorsMut.Unlock()
}

func showGuiError(l logger.LogLevel, err string) {
	guiErrorsMut.Lock()
	guiErrors = append(guiErrors, guiError{time.Now(), err})
	if len(guiErrors) > 5 {
		guiErrors = guiErrors[len(guiErrors)-5:]
	}
	guiErrorsMut.Unlock()
}

func restPostDiscoveryHint(w http.ResponseWriter, r *http.Request) {
	var qs = r.URL.Query()
	var device = qs.Get("device")
	var addr = qs.Get("addr")
	if len(device) != 0 && len(addr) != 0 && discoverer != nil {
		discoverer.Hint(device, []string{addr})
	}
}

func restGetDiscovery(w http.ResponseWriter, r *http.Request) {
	w.Header().Set("Content-Type", "application/json; charset=utf-8")
	devices := map[string][]discover.CacheEntry{}

	if discoverer != nil {
		// Device ids can't be marshalled as keys so we need to manually
		// rebuild this map using strings. Discoverer may be nil if discovery
		// has not started yet.
		for device, entries := range discoverer.All() {
			devices[device.String()] = entries
		}
	}

	json.NewEncoder(w).Encode(devices)
}

func restGetReport(m *model.Model, w http.ResponseWriter, r *http.Request) {
	w.Header().Set("Content-Type", "application/json; charset=utf-8")
	json.NewEncoder(w).Encode(reportData(m))
}

func restGetIgnores(m *model.Model, w http.ResponseWriter, r *http.Request) {
	qs := r.URL.Query()
	w.Header().Set("Content-Type", "application/json; charset=utf-8")

	ignores, patterns, err := m.GetIgnores(qs.Get("folder"))
	if err != nil {
		http.Error(w, err.Error(), 500)
		return
	}

	json.NewEncoder(w).Encode(map[string][]string{
		"ignore":   ignores,
		"patterns": patterns,
	})
}

func restPostIgnores(m *model.Model, w http.ResponseWriter, r *http.Request) {
	qs := r.URL.Query()

	var data map[string][]string
	err := json.NewDecoder(r.Body).Decode(&data)
	r.Body.Close()

	if err != nil {
		http.Error(w, err.Error(), 500)
		return
	}

	err = m.SetIgnores(qs.Get("folder"), data["ignore"])
	if err != nil {
		http.Error(w, err.Error(), 500)
		return
	}

	restGetIgnores(m, w, r)
}

func restGetEvents(w http.ResponseWriter, r *http.Request) {
	qs := r.URL.Query()
	sinceStr := qs.Get("since")
	limitStr := qs.Get("limit")
	since, _ := strconv.Atoi(sinceStr)
	limit, _ := strconv.Atoi(limitStr)

	lastEventRequestMut.Lock()
	lastEventRequest = time.Now()
	lastEventRequestMut.Unlock()

	w.Header().Set("Content-Type", "application/json; charset=utf-8")

	// Flush before blocking, to indicate that we've received the request
	// and that it should not be retried.
	f := w.(http.Flusher)
	f.Flush()

	evs := eventSub.Since(since, nil)
	if 0 < limit && limit < len(evs) {
		evs = evs[len(evs)-limit:]
	}

	json.NewEncoder(w).Encode(evs)
}

func restGetUpgrade(w http.ResponseWriter, r *http.Request) {
	if noUpgrade {
		http.Error(w, upgrade.ErrUpgradeUnsupported.Error(), 500)
		return
	}
	rel, err := upgrade.LatestGithubRelease(Version)
	if err != nil {
		http.Error(w, err.Error(), 500)
		return
	}
	res := make(map[string]interface{})
	res["running"] = Version
	res["latest"] = rel.Tag
	res["newer"] = upgrade.CompareVersions(rel.Tag, Version) == 1

	w.Header().Set("Content-Type", "application/json; charset=utf-8")
	json.NewEncoder(w).Encode(res)
}

func restGetDeviceID(w http.ResponseWriter, r *http.Request) {
	qs := r.URL.Query()
	idStr := qs.Get("id")
	id, err := protocol.DeviceIDFromString(idStr)
	w.Header().Set("Content-Type", "application/json; charset=utf-8")
	if err == nil {
		json.NewEncoder(w).Encode(map[string]string{
			"id": id.String(),
		})
	} else {
		json.NewEncoder(w).Encode(map[string]string{
			"error": err.Error(),
		})
	}
}

func restGetLang(w http.ResponseWriter, r *http.Request) {
	lang := r.Header.Get("Accept-Language")
	var langs []string
	for _, l := range strings.Split(lang, ",") {
		parts := strings.SplitN(l, ";", 2)
		langs = append(langs, strings.ToLower(strings.TrimSpace(parts[0])))
	}
	w.Header().Set("Content-Type", "application/json; charset=utf-8")
	json.NewEncoder(w).Encode(langs)
}

func restPostUpgrade(w http.ResponseWriter, r *http.Request) {
	rel, err := upgrade.LatestGithubRelease(Version)
	if err != nil {
		l.Warnln("getting latest release:", err)
		http.Error(w, err.Error(), 500)
		return
	}

	if upgrade.CompareVersions(rel.Tag, Version) == 1 {
		err = upgrade.To(rel)
		if err != nil {
			l.Warnln("upgrading:", err)
			http.Error(w, err.Error(), 500)
			return
		}

		flushResponse(`{"ok": "restarting"}`, w)
		l.Infoln("Upgrading")
		stop <- exitUpgrading
	}
}

func restPostScan(m *model.Model, w http.ResponseWriter, r *http.Request) {
	qs := r.URL.Query()
	folder := qs.Get("folder")
	if folder != "" {
		subs := qs["sub"]
		err := m.ScanFolderSubs(folder, subs)
		if err != nil {
			http.Error(w, err.Error(), 500)
		}
	} else {
		errors := m.ScanFolders()
		if len(errors) > 0 {
			http.Error(w, "Error scanning folders", 500)
			json.NewEncoder(w).Encode(errors)
		}
	}
}

func restPostBump(m *model.Model, w http.ResponseWriter, r *http.Request) {
	qs := r.URL.Query()
	folder := qs.Get("folder")
	file := qs.Get("file")
	m.BringToFront(folder, file)
	restGetNeed(m, w, r)
}

func getQR(w http.ResponseWriter, r *http.Request) {
	var qs = r.URL.Query()
	var text = qs.Get("text")
	code, err := qr.Encode(text, qr.M)
	if err != nil {
		http.Error(w, "Invalid", 500)
		return
	}

	w.Header().Set("Content-Type", "image/png")
	w.Write(code.PNG())
}

func restGetPeerCompletion(m *model.Model, w http.ResponseWriter, r *http.Request) {
	tot := map[string]float64{}
	count := map[string]float64{}

	for _, folder := range cfg.Folders() {
		for _, device := range folder.DeviceIDs() {
			deviceStr := device.String()
			if m.ConnectedTo(device) {
				tot[deviceStr] += m.Completion(device, folder.ID)
			} else {
				tot[deviceStr] = 0
			}
			count[deviceStr]++
		}
	}

	comp := map[string]int{}
	for device := range tot {
		comp[device] = int(tot[device] / count[device])
	}

	w.Header().Set("Content-Type", "application/json; charset=utf-8")
	json.NewEncoder(w).Encode(comp)
}

func restGetAutocompleteDirectory(w http.ResponseWriter, r *http.Request) {
	w.Header().Set("Content-Type", "application/json; charset=utf-8")
	qs := r.URL.Query()
	current := qs.Get("current")
	search, _ := osutil.ExpandTilde(current)
	pathSeparator := string(os.PathSeparator)
	if strings.HasSuffix(current, pathSeparator) && !strings.HasSuffix(search, pathSeparator) {
		search = search + pathSeparator
	}
	subdirectories, _ := filepath.Glob(search + "*")
	ret := make([]string, 0, 10)
	for _, subdirectory := range subdirectories {
		info, err := os.Stat(subdirectory)
		if err == nil && info.IsDir() {
			ret = append(ret, subdirectory+pathSeparator)
			if len(ret) > 9 {
				break
			}
		}
	}
	json.NewEncoder(w).Encode(ret)
}

func embeddedStatic(assetDir string) http.Handler {
	assets := auto.Assets()

	return http.HandlerFunc(func(w http.ResponseWriter, r *http.Request) {
		file := r.URL.Path

		if file[0] == '/' {
			file = file[1:]
		}

		if len(file) == 0 {
			file = "index.html"
		}

		if assetDir != "" {
			p := filepath.Join(assetDir, filepath.FromSlash(file))
			_, err := os.Stat(p)
			if err == nil {
				http.ServeFile(w, r, p)
				return
			}
		}

		bs, ok := assets[file]
		if !ok {
			http.NotFound(w, r)
			return
		}

		mtype := mimeTypeForFile(file)
		if len(mtype) != 0 {
			w.Header().Set("Content-Type", mtype)
		}
		if strings.Contains(r.Header.Get("Accept-Encoding"), "gzip") {
			w.Header().Set("Content-Encoding", "gzip")
		} else {
			// ungzip if browser not send gzip accepted header
			var gr *gzip.Reader
			gr, _ = gzip.NewReader(bytes.NewReader(bs))
			bs, _ = ioutil.ReadAll(gr)
			gr.Close()
		}
		w.Header().Set("Content-Length", fmt.Sprintf("%d", len(bs)))
<<<<<<< HEAD
		w.Header().Set("Last-Modified", auto.AssetsBuildDate)
=======
		w.Header().Set("Last-Modified", startTime.UTC().Format(http.TimeFormat))
>>>>>>> b5d7ce8e

		w.Write(bs)
	})
}

func mimeTypeForFile(file string) string {
	// We use a built in table of the common types since the system
	// TypeByExtension might be unreliable. But if we don't know, we delegate
	// to the system.
	ext := filepath.Ext(file)
	switch ext {
	case ".htm", ".html":
		return "text/html"
	case ".css":
		return "text/css"
	case ".js":
		return "application/javascript"
	case ".json":
		return "application/json"
	case ".png":
		return "image/png"
	case ".ttf":
		return "application/x-font-ttf"
	case ".woff":
		return "application/x-font-woff"
	case ".svg":
		return "image/svg+xml"
	default:
		return mime.TypeByExtension(ext)
	}
}

func toNeedSlice(fs []db.FileInfoTruncated) []map[string]interface{} {
	output := make([]map[string]interface{}, len(fs))
	for i, file := range fs {
		output[i] = map[string]interface{}{
			"name":         file.Name,
			"flags":        file.Flags,
			"modified":     file.Modified,
			"version":      file.Version,
			"localVersion": file.LocalVersion,
			"size":         file.Size(),
		}
	}
	return output
}<|MERGE_RESOLUTION|>--- conflicted
+++ resolved
@@ -47,10 +47,7 @@
 	configInSync = true
 	guiErrors    = []guiError{}
 	guiErrorsMut sync.Mutex
-<<<<<<< HEAD
-=======
 	startTime    = time.Now()
->>>>>>> b5d7ce8e
 	eventSub     *events.BufferedSubscription
 )
 
@@ -848,11 +845,7 @@
 			gr.Close()
 		}
 		w.Header().Set("Content-Length", fmt.Sprintf("%d", len(bs)))
-<<<<<<< HEAD
 		w.Header().Set("Last-Modified", auto.AssetsBuildDate)
-=======
-		w.Header().Set("Last-Modified", startTime.UTC().Format(http.TimeFormat))
->>>>>>> b5d7ce8e
 
 		w.Write(bs)
 	})
