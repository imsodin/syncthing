// Copyright (C) 2014 The Syncthing Authors.
//
// This Source Code Form is subject to the terms of the Mozilla Public
// License, v. 2.0. If a copy of the MPL was not distributed with this file,
// You can obtain one at https://mozilla.org/MPL/2.0/.

package main

import (
	"bytes"
	"cmp"
	"context"
	"crypto/tls"
	"errors"
	"fmt"
	"io"
	"log"
	"net/http"
	_ "net/http/pprof" // Need to import this to support STPROFILER.
	"net/url"
	"os"
	"os/signal"
	"path"
	"path/filepath"
	"regexp"
	"runtime/pprof"
	"sort"
	"strconv"
	"syscall"
	"text/tabwriter"
	"time"

	"github.com/alecthomas/kong"
	"github.com/gofrs/flock"
	"github.com/thejerf/suture/v4"
	"github.com/willabides/kongplete"

	"github.com/syncthing/syncthing/cmd/syncthing/cli"
	"github.com/syncthing/syncthing/cmd/syncthing/decrypt"
	"github.com/syncthing/syncthing/cmd/syncthing/generate"
	"github.com/syncthing/syncthing/internal/db"
	"github.com/syncthing/syncthing/internal/db/sqlite"
	_ "github.com/syncthing/syncthing/lib/automaxprocs"
	"github.com/syncthing/syncthing/lib/build"
	"github.com/syncthing/syncthing/lib/config"
	"github.com/syncthing/syncthing/lib/dialer"
	"github.com/syncthing/syncthing/lib/events"
	"github.com/syncthing/syncthing/lib/fs"
	"github.com/syncthing/syncthing/lib/locations"
	"github.com/syncthing/syncthing/lib/logger"
	"github.com/syncthing/syncthing/lib/osutil"
	"github.com/syncthing/syncthing/lib/protocol"
	"github.com/syncthing/syncthing/lib/svcutil"
	"github.com/syncthing/syncthing/lib/syncthing"
	"github.com/syncthing/syncthing/lib/upgrade"
)

const (
	sigTerm = syscall.Signal(15)
)

const (
	extraUsage = `
The --logflags value is a sum of the following:

   1  Date
   2  Time
   4  Microsecond time
   8  Long filename
  16  Short filename

I.e. to prefix each log line with time and filename, set --logflags=18 (2 + 16
from above). The value 0 is used to disable all of the above. The default is
to show date and time (3).

Logging always happens to the command line (stdout) and optionally to the
file at the path specified by --logfile=path. In addition to an path, the special
values "default" and "-" may be used. The former logs to DATADIR/syncthing.log
(see --data), which is the default on Windows, and the latter only to stdout,
no file, which is the default anywhere else.


Development Settings
--------------------

The following environment variables modify Syncthing's behavior in ways that
are mostly useful for developers. Use with care. See also the --debug-* options
above.

 STTRACE           A comma separated string of facilities to trace. The valid
                   facility strings are listed below.

 STLOCKTHRESHOLD   Used for debugging internal deadlocks; sets debug
                   sensitivity.  Use only under direction of a developer.

 STVERSIONEXTRA    Add extra information to the version string in logs and the
                   version line in the GUI. Can be set to the name of a wrapper
                   or tool controlling syncthing to communicate this to the end
                   user.

 GOMAXPROCS        Set the maximum number of CPU cores to use. Defaults to all
                   available CPU cores.

 GOGC              Percentage of heap growth at which to trigger GC. Default is
                   100. Lower numbers keep peak memory usage down, at the price
                   of CPU usage (i.e. performance).


Debugging Facilities
--------------------

The following are valid values for the STTRACE variable:

%s
`
)

var (
	upgradeCheckInterval = 5 * time.Minute
	upgradeRetryInterval = time.Hour
	upgradeCheckKey      = "lastUpgradeCheck"
	upgradeTimeKey       = "lastUpgradeTime"
	upgradeVersionKey    = "lastUpgradeVersion"

	errTooEarlyUpgradeCheck = fmt.Errorf("last upgrade check happened less than %v ago, skipping", upgradeCheckInterval)
	errTooEarlyUpgrade      = fmt.Errorf("last upgrade happened less than %v ago, skipping", upgradeRetryInterval)
)

// The entrypoint struct is the main entry point for the command line parser. The
// commands and options here are top level commands to syncthing.
// Cli is just a placeholder for the help text (see main).
type CLI struct {
	// The directory options are defined at top level and available for all
	// subcommands. Their settings take effect on the `locations` package by
	// way of the command line parser, so anything using `locations.Get` etc
	// will be doing the right thing.
	ConfDir string `name:"config" short:"C" placeholder:"PATH" env:"STCONFDIR" help:"Set configuration directory (config and keys)"`
	DataDir string `name:"data" short:"D" placeholder:"PATH" env:"STDATADIR" help:"Set data directory (database and logs)"`
	HomeDir string `name:"home" short:"H" placeholder:"PATH" env:"STHOMEDIR" help:"Set configuration and data directory"`

	Serve serveCmd `cmd:"" help:"Run Syncthing (default)" default:"withargs"`
	CLI   cli.CLI  `cmd:"" help:"Command line interface for Syncthing"`

	Browser  browserCmd   `cmd:"" help:"Open GUI in browser, then exit"`
	Decrypt  decrypt.CLI  `cmd:"" help:"Decrypt or verify an encrypted folder"`
	DeviceID deviceIDCmd  `cmd:"" help:"Show device ID, then exit"`
	Generate generate.CLI `cmd:"" help:"Generate key and config, then exit"`
	Paths    pathsCmd     `cmd:"" help:"Show configuration paths, then exit"`
	Upgrade  upgradeCmd   `cmd:"" help:"Perform or check for upgrade, then exit"`
	Version  versionCmd   `cmd:"" help:"Show current version, then exit"`
	Debug    debugCmd     `cmd:"" help:"Various debugging commands"`

	InstallCompletions kongplete.InstallCompletions `cmd:"" help:"Print commands to install shell completions"`
}

func (c *CLI) AfterApply() error {
	// Executed after parsing command line options but before running actual
	// subcommands
	return setConfigDataLocationsFromFlags(c.HomeDir, c.ConfDir, c.DataDir)
}

// serveCmd are the options for the `syncthing serve` command.
type serveCmd struct {
	buildSpecificOptions

	AllowNewerConfig          bool          `help:"Allow loading newer than current config version" env:"STALLOWNEWERCONFIG"`
	Audit                     bool          `help:"Write events to audit file" env:"STAUDIT"`
	AuditFile                 string        `name:"auditfile" help:"Specify audit file (use \"-\" for stdout, \"--\" for stderr)" placeholder:"PATH" env:"STAUDITFILE"`
	DBMaintenanceInterval     time.Duration `help:"Database maintenance interval" default:"8h" env:"STDBMAINTENANCEINTERVAL"`
	DBDeleteRetentionInterval time.Duration `help:"Database deleted item retention interval" default:"4320h" env:"STDBDELETERETENTIONINTERVAL"`
	GUIAddress                string        `name:"gui-address" help:"Override GUI address (e.g. \"http://192.0.2.42:8443\")" placeholder:"URL" env:"STGUIADDRESS"`
	GUIAPIKey                 string        `name:"gui-apikey" help:"Override GUI API key" placeholder:"API-KEY" env:"STGUIAPIKEY"`
	LogFile                   string        `name:"logfile" help:"Log file name (see below)" default:"${logFile}" placeholder:"PATH" env:"STLOGFILE"`
	LogFlags                  int           `name:"logflags" help:"Select information in log line prefix (see below)" default:"${logFlags}" placeholder:"BITS" env:"STLOGFLAGS"`
	LogMaxFiles               int           `name:"log-max-old-files" help:"Number of old files to keep (zero to keep only current)" default:"${logMaxFiles}" placeholder:"N" env:"STLOGMAXOLDFILES"`
	LogMaxSize                int           `help:"Maximum size of any file (zero to disable log rotation)" default:"${logMaxSize}" placeholder:"BYTES" env:"STLOGMAXSIZE"`
	NoBrowser                 bool          `help:"Do not start browser" env:"STNOBROWSER"`
	NoPortProbing             bool          `help:"Don't try to find free ports for GUI and listen addresses on first startup" env:"STNOPORTPROBING"`
	NoRestart                 bool          `help:"Do not restart Syncthing when exiting due to API/GUI command, upgrade, or crash" env:"STNORESTART"`
	NoUpgrade                 bool          `help:"Disable automatic upgrades" env:"STNOUPGRADE"`
	Paused                    bool          `help:"Start with all devices and folders paused" env:"STPAUSED"`
	Unpaused                  bool          `help:"Start with all devices and folders unpaused" env:"STUNPAUSED"`
	Verbose                   bool          `help:"Print verbose log output" env:"STVERBOSE"`

	// Debug options below
	DebugGUIAssetsDir   string `help:"Directory to load GUI assets from" placeholder:"PATH" env:"STGUIASSETS"`
	DebugPerfStats      bool   `help:"Write running performance statistics to perf-$pid.csv (Unix only)" env:"STPERFSTATS"`
	DebugProfileBlock   bool   `help:"Write block profiles to block-$pid-$timestamp.pprof every 20 seconds" env:"STBLOCKPROFILE"`
	DebugProfileCPU     bool   `help:"Write a CPU profile to cpu-$pid.pprof on exit" env:"STCPUPROFILE"`
	DebugProfileHeap    bool   `help:"Write heap profiles to heap-$pid-$timestamp.pprof each time heap usage increases" env:"STHEAPPROFILE"`
	DebugProfilerListen string `help:"Network profiler listen address" placeholder:"ADDR" env:"STPROFILER" `
	DebugResetDeltaIdxs bool   `help:"Reset delta index IDs, forcing a full index exchange"`

	// Internal options, not shown to users
	InternalRestarting   bool `env:"STRESTART" hidden:"1"`
	InternalInnerProcess bool `env:"STMONITORED" hidden:"1"`
}

func defaultVars() kong.Vars {
	vars := kong.Vars{}

	vars["logFlags"] = strconv.Itoa(logger.DefaultFlags)
	vars["logMaxSize"] = strconv.Itoa(10 << 20) // 10 MiB
	vars["logMaxFiles"] = "3"                   // plus the current one

	if os.Getenv("STTRACE") != "" {
		vars["logFlags"] = strconv.Itoa(logger.DebugFlags)
	}

	// On non-Windows, we explicitly default to "-" which means stdout. On
	// Windows, the "default" options.logFile will later be replaced with the
	// default path, unless the user has manually specified "-" or
	// something else.
	if build.IsWindows {
		vars["logFile"] = "default"
	} else {
		vars["logFile"] = "-"
	}

	return vars
}

func main() {
	// Create a parser with an overridden help function to print our extra
	// help info.
	var entrypoint CLI
	parser, err := kong.New(
		&entrypoint,
		kong.ConfigureHelp(kong.HelpOptions{
			NoExpandSubcommands: true,
			Compact:             true,
		}),
		kong.Help(helpHandler),
		defaultVars(),
	)
	if err != nil {
		log.Fatal(err)
	}

	kongplete.Complete(parser)
	ctx, err := parser.Parse(os.Args[1:])
	parser.FatalIfErrorf(err)
	ctx.BindTo(l, (*logger.Logger)(nil)) // main logger available to subcommands
	err = ctx.Run()
	parser.FatalIfErrorf(err)
}

func helpHandler(options kong.HelpOptions, ctx *kong.Context) error {
	if err := kong.DefaultHelpPrinter(options, ctx); err != nil {
		return err
	}
	if ctx.Command() == "serve" {
		// Help was requested for `syncthing serve`, so we add our extra
		// usage info afte the normal options output.
		fmt.Printf(extraUsage, debugFacilities())
	}
	return nil
}

// serveCmd.Run() is the entrypoint for `syncthing serve`
func (c *serveCmd) Run() error {
	l.SetFlags(c.LogFlags)

	if c.GUIAddress != "" {
		// The config picks this up from the environment.
		os.Setenv("STGUIADDRESS", c.GUIAddress)
	}
	if c.GUIAPIKey != "" {
		// The config picks this up from the environment.
		os.Setenv("STGUIAPIKEY", c.GUIAPIKey)
	}

	if c.HideConsole {
		osutil.HideConsole()
	}

	// Treat an explicitly empty log file name as no log file
	if c.LogFile == "" {
		c.LogFile = "-"
	}
	if c.LogFile != "default" {
		// We must set this *after* expandLocations above.
		if err := locations.Set(locations.LogFile, c.LogFile); err != nil {
			l.Warnln("Setting log file path:", err)
			os.Exit(svcutil.ExitError.AsInt())
		}
	}

	if c.DebugGUIAssetsDir != "" {
		// The asset dir is blank if STGUIASSETS wasn't set, in which case we
		// should look for extra assets in the default place.
		if err := locations.Set(locations.GUIAssets, c.DebugGUIAssetsDir); err != nil {
			l.Warnln("Setting GUI assets path:", err)
			os.Exit(svcutil.ExitError.AsInt())
		}
	}

<<<<<<< HEAD
	// Ensure that our home directory exists.
	if err := syncthing.EnsureDir(locations.GetBaseDir(locations.ConfigBaseDir), 0o700); err != nil {
		l.Warnln("Failure on home directory:", err)
		os.Exit(svcutil.ExitError.AsInt())
=======
	if options.Version {
		fmt.Println(build.LongVersion)
		return nil
	}

	if options.Paths {
		fmt.Print(locations.PrettyPaths())
		return nil
	}

	if options.DeviceID {
		cert, err := tls.LoadX509KeyPair(
			locations.Get(locations.CertFile),
			locations.Get(locations.KeyFile),
		)
		if err != nil {
			l.Warnln("Error reading device ID:", err)
			os.Exit(svcutil.ExitError.AsInt())
		}

		fmt.Println(protocol.NewDeviceID(cert.Certificate[0]))
		return nil
	}

	if options.BrowserOnly {
		if err := openGUI(); err != nil {
			l.Warnln("Failed to open web UI:", err)
			os.Exit(svcutil.ExitError.AsInt())
		}
		return nil
	}

	if options.GenerateDir != "" {
		if err := generate.Generate(l, options.GenerateDir, "", "", options.NoDefaultFolder, options.SkipPortProbing); err != nil {
			l.Warnln("Failed to generate config and keys:", err)
			os.Exit(svcutil.ExitError.AsInt())
		}
		return nil
	}

	// Ensure that our config and data directories exist.
	for _, loc := range []locations.BaseDirEnum{locations.ConfigBaseDir, locations.DataBaseDir} {
		if err := syncthing.EnsureDir(locations.GetBaseDir(loc), 0o700); err != nil {
			l.Warnln("Failed to ensure directory exists:", err)
			os.Exit(svcutil.ExitError.AsInt())
		}
>>>>>>> 64b5a1b7
	}

	if c.InternalInnerProcess {
		c.syncthingMain()
	} else {
		c.monitorMain()
	}
	return nil
}

func openGUI() error {
	cfg, err := loadOrDefaultConfig()
	if err != nil {
		return err
	}
	if guiCfg := cfg.GUI(); guiCfg.Enabled {
		if err := openURL(guiCfg.URL()); err != nil {
			return err
		}
	} else {
		l.Warnln("Browser: GUI is currently disabled")
	}
	return nil
}

func debugFacilities() string {
	facilities := l.Facilities()

	// Get a sorted list of names
	var names []string
	maxLen := 0
	for name := range facilities {
		names = append(names, name)
		if len(name) > maxLen {
			maxLen = len(name)
		}
	}
	sort.Strings(names)

	// Format the choices
	b := new(bytes.Buffer)
	for _, name := range names {
		fmt.Fprintf(b, " %-*s - %s\n", maxLen, name, facilities[name])
	}
	return b.String()
}

type errNoUpgrade struct {
	current, latest string
}

func (e *errNoUpgrade) Error() string {
	return fmt.Sprintf("no upgrade available (current %q >= latest %q).", e.current, e.latest)
}

func checkUpgrade() (upgrade.Release, error) {
	cfg, err := loadOrDefaultConfig()
	if err != nil {
		return upgrade.Release{}, err
	}
	opts := cfg.Options()
	release, err := upgrade.LatestRelease(opts.ReleasesURL, build.Version, opts.UpgradeToPreReleases)
	if err != nil {
		return upgrade.Release{}, err
	}

	if upgrade.CompareVersions(release.Tag, build.Version) <= 0 {
		return upgrade.Release{}, &errNoUpgrade{build.Version, release.Tag}
	}

	l.Infof("Upgrade available (current %q < latest %q)", build.Version, release.Tag)
	return release, nil
}

func upgradeViaRest() error {
	cfg, err := loadOrDefaultConfig()
	if err != nil {
		return err
	}

	u, err := url.Parse(cfg.GUI().URL())
	if err != nil {
		return err
	}
	u.Path = path.Join(u.Path, "rest/system/upgrade")
	target := u.String()
	r, _ := http.NewRequest("POST", target, nil)
	r.Header.Set("X-API-Key", cfg.GUI().APIKey)

	tr := &http.Transport{
		DialContext:     dialer.DialContext,
		Proxy:           http.ProxyFromEnvironment,
		TLSClientConfig: &tls.Config{InsecureSkipVerify: true},
	}
	client := &http.Client{
		Transport: tr,
		Timeout:   60 * time.Second,
	}
	resp, err := client.Do(r)
	if err != nil {
		return err
	}
	if resp.StatusCode != 200 {
		bs, err := io.ReadAll(resp.Body)
		defer resp.Body.Close()
		if err != nil {
			return err
		}
		return errors.New(string(bs))
	}

	return err
}

func (c *serveCmd) syncthingMain() {
	if c.DebugProfileBlock {
		startBlockProfiler()
	}
	if c.DebugProfileHeap {
		startHeapProfiler()
	}
	if c.DebugPerfStats {
		startPerfStats()
	}

	// Set a log prefix similar to the ID we will have later on, or early log
	// lines look ugly.
	l.SetPrefix("[start] ")

	// Print our version information up front, so any crash that happens
	// early etc. will have it available.
	l.Infoln(build.LongVersion)

	// Ensure that we have a certificate and key.
	cert, err := syncthing.LoadOrGenerateCertificate(
		locations.Get(locations.CertFile),
		locations.Get(locations.KeyFile),
	)
	if err != nil {
		l.Warnln("Failed to load/generate certificate:", err)
		os.Exit(1)
	}

	// Ensure we are the only running instance
	lf := flock.New(locations.Get(locations.LockFile))
	locked, err := lf.TryLock()
	if err != nil {
		l.Warnln("Failed to acquire lock:", err)
		os.Exit(1)
	} else if !locked {
		l.Warnln("Failed to acquire lock: is another Syncthing instance already running?")
		os.Exit(1)
	}

	ctx, cancel := context.WithCancel(context.Background())
	defer cancel()

	// earlyService is a supervisor that runs the services needed for or
	// before app startup; the event logger, and the config service.
	spec := svcutil.SpecWithDebugLogger(l)
	earlyService := suture.New("early", spec)
	earlyService.ServeBackground(ctx)

	evLogger := events.NewLogger()
	earlyService.Add(evLogger)

	cfgWrapper, err := syncthing.LoadConfigAtStartup(locations.Get(locations.ConfigFile), cert, evLogger, c.AllowNewerConfig, c.NoPortProbing)
	if err != nil {
		l.Warnln("Failed to initialize config:", err)
		os.Exit(svcutil.ExitError.AsInt())
	}
	earlyService.Add(cfgWrapper)

	// Candidate builds should auto upgrade. Make sure the option is set,
	// unless we are in a build where it's disabled or the STNOUPGRADE
	// environment variable is set.

	if build.IsCandidate && !upgrade.DisabledByCompilation && !c.NoUpgrade {
		cfgWrapper.Modify(func(cfg *config.Configuration) {
			l.Infoln("Automatic upgrade is always enabled for candidate releases.")
			if cfg.Options.AutoUpgradeIntervalH == 0 || cfg.Options.AutoUpgradeIntervalH > 24 {
				cfg.Options.AutoUpgradeIntervalH = 12
				// Set the option into the config as well, as the auto upgrade
				// loop expects to read a valid interval from there.
			}
			// We don't tweak the user's choice of upgrading to pre-releases or
			// not, as otherwise they cannot step off the candidate channel.
		})
	}

	if err := syncthing.TryMigrateDatabase(c.DBDeleteRetentionInterval); err != nil {
		l.Warnln("Failed to migrate old-style database:", err)
		os.Exit(1)
	}

	sdb, err := syncthing.OpenDatabase(locations.Get(locations.Database), c.DBDeleteRetentionInterval)
	if err != nil {
		l.Warnln("Error opening database:", err)
		os.Exit(1)
	}

	// Check if auto-upgrades is possible, and if yes, and it's enabled do an initial
	// upgrade immediately. The auto-upgrade routine can only be started
	// later after App is initialised.
	autoUpgradePossible := c.autoUpgradePossible()
	if autoUpgradePossible && cfgWrapper.Options().AutoUpgradeEnabled() {
		// try to do upgrade directly and log the error if relevant.
		miscDB := db.NewMiscDB(sdb)
		release, err := initialAutoUpgradeCheck(miscDB)
		if err == nil {
			err = upgrade.To(release)
		}
		if err != nil {
			if _, ok := err.(*errNoUpgrade); ok || err == errTooEarlyUpgradeCheck || err == errTooEarlyUpgrade {
				l.Debugln("Initial automatic upgrade:", err)
			} else {
				l.Infoln("Initial automatic upgrade:", err)
			}
		} else {
			l.Infof("Upgraded to %q, should exit now.", release.Tag)
			os.Exit(svcutil.ExitUpgrade.AsInt())
		}
	}

	if c.Unpaused {
		setPauseState(cfgWrapper, false)
	} else if c.Paused {
		setPauseState(cfgWrapper, true)
	}

	appOpts := syncthing.Options{
		NoUpgrade:             c.NoUpgrade,
		ProfilerAddr:          c.DebugProfilerListen,
		ResetDeltaIdxs:        c.DebugResetDeltaIdxs,
		Verbose:               c.Verbose,
		DBMaintenanceInterval: c.DBMaintenanceInterval,
	}

	if c.Audit || cfgWrapper.Options().AuditEnabled {
		l.Infoln("Auditing is enabled.")

		auditFile := cfgWrapper.Options().AuditFile

		// Ignore config option if command-line option is set
		if c.AuditFile != "" {
			l.Debugln("Using the audit file from the command-line parameter.")
			auditFile = c.AuditFile
		}

		appOpts.AuditWriter = auditWriter(auditFile)
	}

	app, err := syncthing.New(cfgWrapper, sdb, evLogger, cert, appOpts)
	if err != nil {
		l.Warnln("Failed to start Syncthing:", err)
		os.Exit(svcutil.ExitError.AsInt())
	}

	if autoUpgradePossible {
		go autoUpgrade(cfgWrapper, app, evLogger)
	}

	setupSignalHandling(app)

	if c.DebugProfileCPU {
		f, err := os.Create(fmt.Sprintf("cpu-%d.pprof", os.Getpid()))
		if err != nil {
			l.Warnln("Creating profile:", err)
			os.Exit(svcutil.ExitError.AsInt())
		}
		if err := pprof.StartCPUProfile(f); err != nil {
			l.Warnln("Starting profile:", err)
			os.Exit(svcutil.ExitError.AsInt())
		}
	}

	if err := app.Start(); err != nil {
		os.Exit(svcutil.ExitError.AsInt())
	}

	cleanConfigDirectory()

	if cfgWrapper.Options().StartBrowser && !c.NoBrowser && !c.InternalRestarting {
		// Can potentially block if the utility we are invoking doesn't
		// fork, and just execs, hence keep it in its own routine.
		go func() { _ = openURL(cfgWrapper.GUI().URL()) }()
	}

	status := app.Wait()

	if status == svcutil.ExitError {
		l.Warnln("Syncthing stopped with error:", app.Error())
	}

	if c.DebugProfileCPU {
		pprof.StopCPUProfile()
	}

	// Best effort remove lockfile, doesn't matter if it succeeds
	_ = lf.Unlock()
	_ = os.Remove(locations.Get(locations.LockFile))

	os.Exit(int(status))
}

func setupSignalHandling(app *syncthing.App) {
	// Exit cleanly with "restarting" code on SIGHUP.

	restartSign := make(chan os.Signal, 1)
	sigHup := syscall.Signal(1)
	signal.Notify(restartSign, sigHup)
	go func() {
		<-restartSign
		app.Stop(svcutil.ExitRestart)
	}()

	// Exit with "success" code (no restart) on INT/TERM

	stopSign := make(chan os.Signal, 1)
	signal.Notify(stopSign, os.Interrupt, sigTerm)
	go func() {
		<-stopSign
		app.Stop(svcutil.ExitSuccess)
	}()
}

// loadOrDefaultConfig creates a temporary, minimal configuration wrapper if no file
// exists.  As it disregards some command-line options, that should never be persisted.
func loadOrDefaultConfig() (config.Wrapper, error) {
	cfgFile := locations.Get(locations.ConfigFile)
	cfg, _, err := config.Load(cfgFile, protocol.EmptyDeviceID, events.NoopLogger)
	if err != nil {
		newCfg := config.New(protocol.EmptyDeviceID)
		return config.Wrap(cfgFile, newCfg, protocol.EmptyDeviceID, events.NoopLogger), nil
	}

	return cfg, err
}

func auditWriter(auditFile string) io.Writer {
	var fd io.Writer
	var err error
	var auditDest string
	var auditFlags int

	if auditFile == "-" {
		fd = os.Stdout
		auditDest = "stdout"
	} else if auditFile == "--" {
		fd = os.Stderr
		auditDest = "stderr"
	} else {
		if auditFile == "" {
			auditFile = locations.GetTimestamped(locations.AuditLog)
			auditFlags = os.O_WRONLY | os.O_CREATE | os.O_EXCL
		} else {
			auditFlags = os.O_WRONLY | os.O_CREATE | os.O_APPEND
		}
		fd, err = os.OpenFile(auditFile, auditFlags, 0o600)
		if err != nil {
			l.Warnln("Audit:", err)
			os.Exit(svcutil.ExitError.AsInt())
		}
		auditDest = auditFile
	}

	l.Infoln("Audit log in", auditDest)

	return fd
}

func (c *serveCmd) autoUpgradePossible() bool {
	if upgrade.DisabledByCompilation {
		return false
	}
	if c.NoUpgrade {
		l.Infof("No automatic upgrades; STNOUPGRADE environment variable defined.")
		return false
	}
	return true
}

func autoUpgrade(cfg config.Wrapper, app *syncthing.App, evLogger events.Logger) {
	timer := time.NewTimer(upgradeCheckInterval)
	sub := evLogger.Subscribe(events.DeviceConnected)
	for {
		select {
		case event := <-sub.C():
			data, ok := event.Data.(map[string]string)
			if !ok || data["clientName"] != "syncthing" || upgrade.CompareVersions(data["clientVersion"], build.Version) != upgrade.Newer {
				continue
			}
			if cfg.Options().AutoUpgradeEnabled() {
				l.Infof("Connected to device %s with a newer version (current %q < remote %q). Checking for upgrades.", data["id"], build.Version, data["clientVersion"])
			}
		case <-timer.C:
		}

		opts := cfg.Options()
		if !opts.AutoUpgradeEnabled() {
			timer.Reset(upgradeCheckInterval)
			continue
		}

		checkInterval := time.Duration(opts.AutoUpgradeIntervalH) * time.Hour
		rel, err := upgrade.LatestRelease(opts.ReleasesURL, build.Version, opts.UpgradeToPreReleases)
		if err == upgrade.ErrUpgradeUnsupported {
			sub.Unsubscribe()
			return
		}
		if err != nil {
			// Don't complain too loudly here; we might simply not have
			// internet connectivity, or the upgrade server might be down.
			l.Infoln("Automatic upgrade:", err)
			timer.Reset(checkInterval)
			continue
		}

		if upgrade.CompareVersions(rel.Tag, build.Version) != upgrade.Newer {
			// Skip equal, older or majorly newer (incompatible) versions
			timer.Reset(checkInterval)
			continue
		}

		l.Infof("Automatic upgrade (current %q < latest %q)", build.Version, rel.Tag)
		err = upgrade.To(rel)
		if err != nil {
			l.Warnln("Automatic upgrade:", err)
			timer.Reset(checkInterval)
			continue
		}
		sub.Unsubscribe()
		l.Warnf("Automatically upgraded to version %q. Restarting in 1 minute.", rel.Tag)
		time.Sleep(time.Minute)
		app.Stop(svcutil.ExitUpgrade)
		return
	}
}

func initialAutoUpgradeCheck(misc *db.Typed) (upgrade.Release, error) {
	if last, ok, err := misc.Time(upgradeCheckKey); err == nil && ok && time.Since(last) < upgradeCheckInterval {
		return upgrade.Release{}, errTooEarlyUpgradeCheck
	}
	_ = misc.PutTime(upgradeCheckKey, time.Now())
	release, err := checkUpgrade()
	if err != nil {
		return upgrade.Release{}, err
	}
	if upgrade.CompareVersions(release.Tag, build.Version) == upgrade.MajorNewer {
		return upgrade.Release{}, errors.New("higher major version")
	}

	if lastVersion, ok, err := misc.String(upgradeVersionKey); err == nil && ok && lastVersion == release.Tag {
		// Only check time if we try to upgrade to the same release.
		if lastTime, ok, err := misc.Time(upgradeTimeKey); err == nil && ok && time.Since(lastTime) < upgradeRetryInterval {
			return upgrade.Release{}, errTooEarlyUpgrade
		}
	}
	_ = misc.PutString(upgradeVersionKey, release.Tag)
	_ = misc.PutTime(upgradeTimeKey, time.Now())
	return release, nil
}

// cleanConfigDirectory removes old, unused configuration and index formats, a
// suitable time after they have gone out of fashion.
func cleanConfigDirectory() {
	patterns := map[string]time.Duration{
		"panic-*.log":        7 * 24 * time.Hour,  // keep panic logs for a week
		"audit-*.log":        7 * 24 * time.Hour,  // keep audit logs for a week
		"index":              14 * 24 * time.Hour, // keep old index format for two weeks
		"index-v0.11.0.db":   14 * 24 * time.Hour, // keep old index format for two weeks
		"index-v0.13.0.db":   14 * 24 * time.Hour, // keep old index format for two weeks
		"index*.converted":   14 * 24 * time.Hour, // keep old converted indexes for two weeks
		"config.xml.v*":      30 * 24 * time.Hour, // old config versions for a month
		"*.idx.gz":           30 * 24 * time.Hour, // these should for sure no longer exist
		"backup-of-v0.8":     30 * 24 * time.Hour, // these neither
		"tmp-index-sorter.*": time.Minute,         // these should never exist on startup
		"support-bundle-*":   30 * 24 * time.Hour, // keep old support bundle zip or folder for a month
		"csrftokens.txt":     0,                   // deprecated, remove immediately
	}

	for pat, dur := range patterns {
		fs := fs.NewFilesystem(fs.FilesystemTypeBasic, locations.GetBaseDir(locations.ConfigBaseDir))
		files, err := fs.Glob(pat)
		if err != nil {
			l.Infoln("Cleaning:", err)
			continue
		}

		for _, file := range files {
			info, err := fs.Lstat(file)
			if err != nil {
				l.Infoln("Cleaning:", err)
				continue
			}

			if time.Since(info.ModTime()) > dur {
				if err = fs.RemoveAll(file); err != nil {
					l.Infoln("Cleaning:", err)
				} else {
					l.Infoln("Cleaned away old file", filepath.Base(file))
				}
			}
		}
	}
}

func setPauseState(cfgWrapper config.Wrapper, paused bool) {
	_, err := cfgWrapper.Modify(func(cfg *config.Configuration) {
		for i := range cfg.Devices {
			cfg.Devices[i].Paused = paused
		}
		for i := range cfg.Folders {
			cfg.Folders[i].Paused = paused
		}
	})
	if err != nil {
		l.Warnln("Cannot adjust paused state:", err)
		os.Exit(svcutil.ExitError.AsInt())
	}
}

func exitCodeForUpgrade(err error) int {
	if _, ok := err.(*errNoUpgrade); ok {
		return svcutil.ExitNoUpgradeAvailable.AsInt()
	}
	return svcutil.ExitError.AsInt()
}

type versionCmd struct{}

func (versionCmd) Run() error {
	fmt.Println(build.LongVersion)
	return nil
}

type deviceIDCmd struct{}

func (deviceIDCmd) Run() error {
	cert, err := tls.LoadX509KeyPair(
		locations.Get(locations.CertFile),
		locations.Get(locations.KeyFile),
	)
	if err != nil {
		l.Warnln("Error reading device ID:", err)
		os.Exit(svcutil.ExitError.AsInt())
	}

	fmt.Println(protocol.NewDeviceID(cert.Certificate[0]))
	return nil
}

type pathsCmd struct{}

func (pathsCmd) Run() error {
	fmt.Print(locations.PrettyPaths())
	return nil
}

type upgradeCmd struct {
	CheckOnly bool   `short:"c" help:"Check for available upgrade, then exit"`
	From      string `short:"u" placeholder:"URL" help:"Force upgrade directly from specified URL"`
}

func (u upgradeCmd) Run() error {
	if u.CheckOnly {
		if _, err := checkUpgrade(); err != nil {
			l.Warnln("Checking for upgrade:", err)
			os.Exit(exitCodeForUpgrade(err))
		}
		return nil
	}

	if u.From != "" {
		err := upgrade.ToURL(u.From)
		if err != nil {
			l.Warnln("Error while Upgrading:", err)
			os.Exit(svcutil.ExitError.AsInt())
		}
		l.Infoln("Upgraded from", u.From)
		return nil
	}

	release, err := checkUpgrade()
	if err == nil {
		lf := flock.New(locations.Get(locations.LockFile))
		var locked bool
		locked, err = lf.TryLock()
		if err != nil {
			l.Warnln("Upgrade:", err)
			os.Exit(1)
		} else if locked {
			err = upgradeViaRest()
		} else {
			err = upgrade.To(release)
		}
	}
	if err != nil {
		l.Warnln("Upgrade:", err)
		os.Exit(exitCodeForUpgrade(err))
	}
	l.Infof("Upgraded to %q", release.Tag)
	os.Exit(svcutil.ExitUpgrade.AsInt())
	return nil
}

type browserCmd struct{}

func (browserCmd) Run() error {
	if err := openGUI(); err != nil {
		l.Warnln("Failed to open web UI:", err)
		os.Exit(svcutil.ExitError.AsInt())
	}
	return nil
}

type debugCmd struct {
	ResetDatabase      resetDatabaseCmd `cmd:"" help:"Reset the database, forcing a full rescan and resync"`
	DatabaseStatistics databaseStatsCmd `cmd:"" help:"Display database size statistics"`
}

type resetDatabaseCmd struct{}

func (resetDatabaseCmd) Run() error {
	l.Infoln("Removing database in", locations.Get(locations.Database))
	if err := os.RemoveAll(locations.Get(locations.Database)); err != nil {
		l.Warnln("Resetting database:", err)
		os.Exit(svcutil.ExitError.AsInt())
	}
	l.Infoln("Successfully reset database - it will be rebuilt after next start.")
	return nil
}

type databaseStatsCmd struct{}

func (c databaseStatsCmd) Run() error {
	db, err := sqlite.Open(locations.Get(locations.Database))
	if err != nil {
		return err
	}
	ds, err := db.Statistics()
	if err != nil {
		return err
	}

	tw := tabwriter.NewWriter(os.Stdout, 2, 2, 2, ' ', 0)
	hdr := fmt.Sprintf("%s\t%s\t%s\t%12s\t%7s\n", "DATABASE", "FOLDER ID", "TABLE", "SIZE", "FILL")
	fmt.Fprint(tw, hdr)
	fmt.Fprint(tw, regexp.MustCompile(`[A-Z]`).ReplaceAllString(hdr, "="))
	c.printStat(tw, ds)
	return tw.Flush()
}

func (c databaseStatsCmd) printStat(w io.Writer, s *sqlite.DatabaseStatistics) {
	for _, table := range s.Tables {
		fmt.Fprintf(w, "%s\t%s\t%s\t%8d KiB\t%5.01f %%\n", s.Name, cmp.Or(s.FolderID, "-"), table.Name, table.Size/1024, float64(table.Size-table.Unused)*100/float64(table.Size))
	}
	for _, next := range s.Children {
		c.printStat(w, &next)
		s.Total.Size += next.Total.Size
		s.Total.Unused += next.Total.Unused
	}

	totalName := s.Name
	if len(s.Children) > 0 {
		totalName += " + children"
	}
	fmt.Fprintf(w, "%s\t%s\t%s\t%8d KiB\t%5.01f %%\n", totalName, cmp.Or(s.FolderID, "-"), "(total)", s.Total.Size/1024, float64(s.Total.Size-s.Total.Unused)*100/float64(s.Total.Size))
}

func setConfigDataLocationsFromFlags(homeDir, confDir, dataDir string) error {
	homeSet := homeDir != ""
	confSet := confDir != ""
	dataSet := dataDir != ""
	switch {
	case dataSet != confSet:
		return errors.New("either both or none of --config and --data must be given, use --home to set both at once")
	case homeSet && dataSet:
		return errors.New("--home must not be used together with --config and --data")
	case homeSet:
		confDir = homeDir
		dataDir = homeDir
		fallthrough
	case dataSet:
		if err := locations.SetBaseDir(locations.ConfigBaseDir, confDir); err != nil {
			return err
		}
		return locations.SetBaseDir(locations.DataBaseDir, dataDir)
	}
	return nil
}<|MERGE_RESOLUTION|>--- conflicted
+++ resolved
@@ -295,59 +295,12 @@
 		}
 	}
 
-<<<<<<< HEAD
-	// Ensure that our home directory exists.
-	if err := syncthing.EnsureDir(locations.GetBaseDir(locations.ConfigBaseDir), 0o700); err != nil {
-		l.Warnln("Failure on home directory:", err)
-		os.Exit(svcutil.ExitError.AsInt())
-=======
-	if options.Version {
-		fmt.Println(build.LongVersion)
-		return nil
-	}
-
-	if options.Paths {
-		fmt.Print(locations.PrettyPaths())
-		return nil
-	}
-
-	if options.DeviceID {
-		cert, err := tls.LoadX509KeyPair(
-			locations.Get(locations.CertFile),
-			locations.Get(locations.KeyFile),
-		)
-		if err != nil {
-			l.Warnln("Error reading device ID:", err)
-			os.Exit(svcutil.ExitError.AsInt())
-		}
-
-		fmt.Println(protocol.NewDeviceID(cert.Certificate[0]))
-		return nil
-	}
-
-	if options.BrowserOnly {
-		if err := openGUI(); err != nil {
-			l.Warnln("Failed to open web UI:", err)
-			os.Exit(svcutil.ExitError.AsInt())
-		}
-		return nil
-	}
-
-	if options.GenerateDir != "" {
-		if err := generate.Generate(l, options.GenerateDir, "", "", options.NoDefaultFolder, options.SkipPortProbing); err != nil {
-			l.Warnln("Failed to generate config and keys:", err)
-			os.Exit(svcutil.ExitError.AsInt())
-		}
-		return nil
-	}
-
 	// Ensure that our config and data directories exist.
 	for _, loc := range []locations.BaseDirEnum{locations.ConfigBaseDir, locations.DataBaseDir} {
 		if err := syncthing.EnsureDir(locations.GetBaseDir(loc), 0o700); err != nil {
 			l.Warnln("Failed to ensure directory exists:", err)
 			os.Exit(svcutil.ExitError.AsInt())
 		}
->>>>>>> 64b5a1b7
 	}
 
 	if c.InternalInnerProcess {
