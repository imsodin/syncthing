module github.com/syncthing/syncthing

go 1.23.0

require (
	github.com/AudriusButkevicius/recli v0.0.7-0.20220911121932-d000ce8fbf0f
	github.com/Azure/azure-sdk-for-go/sdk/storage/azblob v1.6.1
	github.com/alecthomas/kong v1.10.0
	github.com/aws/aws-sdk-go v1.55.7
	github.com/calmh/incontainer v1.0.0
	github.com/calmh/xdr v1.2.0
	github.com/ccding/go-stun v0.1.5
	github.com/d4l3k/messagediff v1.2.1
	github.com/getsentry/raven-go v0.2.0
	github.com/go-ldap/ldap/v3 v3.4.11
	github.com/gobwas/glob v0.2.3
	github.com/gofrs/flock v0.12.1
	github.com/hashicorp/golang-lru/v2 v2.0.7
	github.com/jackpal/gateway v1.0.16
	github.com/jackpal/go-nat-pmp v1.0.2
	github.com/jmoiron/sqlx v1.4.0
	github.com/julienschmidt/httprouter v1.3.0
	github.com/kballard/go-shellquote v0.0.0-20180428030007-95032a82bc51
	github.com/maruel/panicparse/v2 v2.5.0
	github.com/mattn/go-sqlite3 v1.14.27
	github.com/maxbrunsfeld/counterfeiter/v6 v6.11.2
	github.com/maxmind/geoipupdate/v6 v6.1.0
	github.com/miscreant/miscreant.go v0.0.0-20200214223636-26d376326b75
	github.com/oschwald/geoip2-golang v1.11.0
	github.com/pierrec/lz4/v4 v4.1.22
	github.com/prometheus/client_golang v1.22.0
	github.com/puzpuzpuz/xsync/v3 v3.5.1
	github.com/quic-go/quic-go v0.51.0
	github.com/rabbitmq/amqp091-go v1.10.0
	github.com/rcrowley/go-metrics v0.0.0-20250401214520-65e299d6c5c9
	github.com/shirou/gopsutil/v4 v4.25.4
	github.com/syncthing/notify v0.0.0-20250207082249-f0fa8f99c2bc
	github.com/syndtr/goleveldb v1.0.1-0.20220721030215-126854af5e6d
	github.com/thejerf/suture/v4 v4.0.6
	github.com/urfave/cli v1.22.16
	github.com/vitrun/qart v0.0.0-20160531060029-bf64b92db6b0
	github.com/willabides/kongplete v0.4.0
	go.uber.org/automaxprocs v1.6.0
	golang.org/x/crypto v0.37.0
	golang.org/x/net v0.39.0
	golang.org/x/sys v0.32.0
	golang.org/x/text v0.24.0
	golang.org/x/time v0.11.0
	golang.org/x/tools v0.32.0
	google.golang.org/protobuf v1.36.6
	modernc.org/sqlite v1.37.0
	sigs.k8s.io/yaml v1.4.0
)

require (
	github.com/Azure/azure-sdk-for-go/sdk/azcore v1.18.0 // indirect
	github.com/Azure/azure-sdk-for-go/sdk/internal v1.11.1 // indirect
	github.com/Azure/go-ntlmssp v0.0.0-20221128193559-754e69321358 // indirect
	github.com/beorn7/perks v1.0.1 // indirect
	github.com/cenkalti/backoff/v4 v4.3.0 // indirect
	github.com/certifi/gocertifi v0.0.0-20210507211836-431795d63e8d // indirect
	github.com/cespare/xxhash/v2 v2.3.0 // indirect
	github.com/cpuguy83/go-md2man/v2 v2.0.5 // indirect
	github.com/davecgh/go-spew v1.1.1 // indirect
	github.com/dustin/go-humanize v1.0.1 // indirect
	github.com/ebitengine/purego v0.8.2 // indirect
	github.com/fsnotify/fsnotify v1.7.0 // indirect
	github.com/go-asn1-ber/asn1-ber v1.5.8-0.20250403174932-29230038a667 // indirect
	github.com/go-ole/go-ole v1.3.0 // indirect
	github.com/go-task/slim-sprig/v3 v3.0.0 // indirect
	github.com/golang/snappy v0.0.4 // indirect
<<<<<<< HEAD
	github.com/google/pprof v0.0.0-20250317173921-a4b03ec1a45e // indirect
=======
	github.com/google/pprof v0.0.0-20250423184734-337e5dd93bb4 // indirect
>>>>>>> cd6ea60f
	github.com/google/uuid v1.6.0 // indirect
	github.com/hashicorp/errwrap v1.1.0 // indirect
	github.com/hashicorp/go-multierror v1.1.1 // indirect
	github.com/jmespath/go-jmespath v0.4.0 // indirect
	github.com/lufia/plan9stats v0.0.0-20240909124753-873cd0166683 // indirect
	github.com/mattn/go-isatty v0.0.20 // indirect
	github.com/munnerz/goautoneg v0.0.0-20191010083416-a7dc8b61c822 // indirect
	github.com/ncruces/go-strftime v0.1.9 // indirect
	github.com/nxadm/tail v1.4.11 // indirect
	github.com/onsi/ginkgo/v2 v2.23.4 // indirect
	github.com/oschwald/maxminddb-golang v1.13.1 // indirect
	github.com/pkg/errors v0.9.1 // indirect
	github.com/pmezard/go-difflib v1.0.0 // indirect
	github.com/posener/complete v1.2.3 // indirect
	github.com/power-devops/perfstat v0.0.0-20240221224432-82ca36839d55 // indirect
	github.com/prometheus/client_model v0.6.1 // indirect
	github.com/prometheus/common v0.62.0 // indirect
	github.com/prometheus/procfs v0.15.1 // indirect
	github.com/remyoudompheng/bigfft v0.0.0-20230129092748-24d4a6f8daec // indirect
	github.com/riywo/loginshell v0.0.0-20200815045211-7d26008be1ab // indirect
	github.com/russross/blackfriday/v2 v2.1.0 // indirect
	github.com/stretchr/objx v0.5.2 // indirect
	github.com/stretchr/testify v1.10.0 // indirect
	github.com/tklauser/go-sysconf v0.3.14 // indirect
	github.com/tklauser/numcpus v0.9.0 // indirect
	github.com/yusufpapurcu/wmi v1.2.4 // indirect
<<<<<<< HEAD
	go.uber.org/mock v0.5.0 // indirect
	golang.org/x/exp v0.0.0-20250305212735-054e65f0b394 // indirect
=======
	go.uber.org/mock v0.5.2 // indirect
>>>>>>> cd6ea60f
	golang.org/x/mod v0.24.0 // indirect
	golang.org/x/sync v0.13.0 // indirect
	gopkg.in/yaml.v3 v3.0.1 // indirect
	modernc.org/libc v1.62.1 // indirect
	modernc.org/mathutil v1.7.1 // indirect
	modernc.org/memory v1.9.1 // indirect
)

// https://github.com/gobwas/glob/pull/55
replace github.com/gobwas/glob v0.2.3 => github.com/calmh/glob v0.0.0-20220615080505-1d823af5017b<|MERGE_RESOLUTION|>--- conflicted
+++ resolved
@@ -42,6 +42,7 @@
 	github.com/willabides/kongplete v0.4.0
 	go.uber.org/automaxprocs v1.6.0
 	golang.org/x/crypto v0.37.0
+	golang.org/x/exp v0.0.0-20250305212735-054e65f0b394
 	golang.org/x/net v0.39.0
 	golang.org/x/sys v0.32.0
 	golang.org/x/text v0.24.0
@@ -69,11 +70,7 @@
 	github.com/go-ole/go-ole v1.3.0 // indirect
 	github.com/go-task/slim-sprig/v3 v3.0.0 // indirect
 	github.com/golang/snappy v0.0.4 // indirect
-<<<<<<< HEAD
-	github.com/google/pprof v0.0.0-20250317173921-a4b03ec1a45e // indirect
-=======
 	github.com/google/pprof v0.0.0-20250423184734-337e5dd93bb4 // indirect
->>>>>>> cd6ea60f
 	github.com/google/uuid v1.6.0 // indirect
 	github.com/hashicorp/errwrap v1.1.0 // indirect
 	github.com/hashicorp/go-multierror v1.1.1 // indirect
@@ -100,12 +97,7 @@
 	github.com/tklauser/go-sysconf v0.3.14 // indirect
 	github.com/tklauser/numcpus v0.9.0 // indirect
 	github.com/yusufpapurcu/wmi v1.2.4 // indirect
-<<<<<<< HEAD
-	go.uber.org/mock v0.5.0 // indirect
-	golang.org/x/exp v0.0.0-20250305212735-054e65f0b394 // indirect
-=======
 	go.uber.org/mock v0.5.2 // indirect
->>>>>>> cd6ea60f
 	golang.org/x/mod v0.24.0 // indirect
 	golang.org/x/sync v0.13.0 // indirect
 	gopkg.in/yaml.v3 v3.0.1 // indirect
