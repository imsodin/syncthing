--- conflicted
+++ resolved
@@ -74,24 +74,10 @@
 
 	// Write authors to the about dialog
 
-<<<<<<< HEAD
 	slices.SortFunc(authors, func(a, b author) int {
 		return cmp.Or(
 			-cmp.Compare(a.log10commits, b.log10commits),
 			cmp.Compare(strings.ToLower(a.name), strings.ToLower(b.name)))
-=======
-	getContributions(authors)
-
-	// Sort by contributions
-	slices.SortFunc(authors, func(a, b author) int {
-		// Sort first by log10(commits), then by name. This means that we first get
-		// an alphabetic list of people with >= 1000 commits, then a list of people
-		// with >= 100 commits, and so on.
-		if a.log10commits != b.log10commits {
-			return cmp.Compare(b.log10commits, a.log10commits)
-		}
-		return strings.Compare(a.name, b.name)
->>>>>>> 59891519
 	})
 
 	var lines []string
@@ -113,14 +99,11 @@
 
 	// Write AUTHORS file
 
-<<<<<<< HEAD
-=======
 	// Sort by author name
 	slices.SortFunc(authors, func(a, b author) int {
 		return strings.Compare(strings.ToLower(a.name), strings.ToLower(b.name))
 	})
 
->>>>>>> 59891519
 	out, err := os.Create("AUTHORS")
 	if err != nil {
 		log.Fatal(err)
@@ -277,11 +260,6 @@
 			}
 		}
 	}
-<<<<<<< HEAD
-=======
-
-	return names
->>>>>>> 59891519
 }
 
 // A simple string set type
