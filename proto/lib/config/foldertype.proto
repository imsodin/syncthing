syntax = "proto3";

package config;

import "repos/protobuf/gogoproto/gogo.proto";

enum FolderType {
<<<<<<< HEAD
    FOLDER_TYPE_SEND_RECEIVE      = 0;
    FOLDER_TYPE_SEND_ONLY         = 1;
    FOLDER_TYPE_RECEIVE_ONLY      = 2;
    FOLDER_TYPE_RECEIVE_ENCRYPTED = 3;
=======
    option (gogoproto.goproto_enum_stringer) = false;

    FOLDER_TYPE_SEND_RECEIVE = 0;
    FOLDER_TYPE_SEND_ONLY    = 1;
    FOLDER_TYPE_RECEIVE_ONLY = 2;
>>>>>>> a20c6ca8
}<|MERGE_RESOLUTION|>--- conflicted
+++ resolved
@@ -5,16 +5,10 @@
 import "repos/protobuf/gogoproto/gogo.proto";
 
 enum FolderType {
-<<<<<<< HEAD
+    option (gogoproto.goproto_enum_stringer) = false;
+
     FOLDER_TYPE_SEND_RECEIVE      = 0;
     FOLDER_TYPE_SEND_ONLY         = 1;
     FOLDER_TYPE_RECEIVE_ONLY      = 2;
     FOLDER_TYPE_RECEIVE_ENCRYPTED = 3;
-=======
-    option (gogoproto.goproto_enum_stringer) = false;
-
-    FOLDER_TYPE_SEND_RECEIVE = 0;
-    FOLDER_TYPE_SEND_ONLY    = 1;
-    FOLDER_TYPE_RECEIVE_ONLY = 2;
->>>>>>> a20c6ca8
 }