{
   "A device with that ID is already added.": "A device with that ID is already added.",
   "A negative number of days doesn't make sense.": "A negative number of days doesn't make sense.",
   "A new major version may not be compatible with previous versions.": "A new major version may not be compatible with previous versions.",
   "API Key": "API Key",
   "About": "About",
   "Action": "Action",
   "Actions": "Actions",
   "Add": "Add",
   "Add Device": "Add Device",
   "Add Folder": "Add Folder",
   "Add Remote Device": "Add Remote Device",
   "Add devices from the introducer to our device list, for mutually shared folders.": "Add devices from the introducer to our device list, for mutually shared folders.",
   "Add new folder?": "Add new folder?",
   "Additionally the full rescan interval will be increased (times 60, i.e. new default of 1h). You can also configure it manually for every folder later after choosing No.": "Additionally the full rescan interval will be increased (times 60, i.e. new default of 1h). You can also configure it manually for every folder later after choosing No.",
   "Address": "Address",
   "Addresses": "Addresses",
   "Advanced": "Advanced",
   "Advanced Configuration": "Advanced Configuration",
   "All Data": "All Data",
   "All folders shared with this device must be protected by a password, such that all sent data is unreadable without the given password.": "All folders shared with this device must be protected by a password, such that all sent data is unreadable without the given password.",
   "Allow Anonymous Usage Reporting?": "Allow Anonymous Usage Reporting?",
   "Allowed Networks": "Allowed Networks",
   "Alphabetic": "Alphabetic",
   "An external command handles the versioning. It has to remove the file from the shared folder. If the path to the application contains spaces, it should be quoted.": "An external command handles the versioning. It has to remove the file from the shared folder. If the path to the application contains spaces, it should be quoted.",
   "Anonymous Usage Reporting": "Anonymous Usage Reporting",
   "Anonymous usage report format has changed. Would you like to move to the new format?": "Anonymous usage report format has changed. Would you like to move to the new format?",
   "Are you sure you want to permanently delete all these files?": "Are you sure you want to permanently delete all these files?",
   "Are you sure you want to remove device {%name%}?": "Are you sure you want to remove device {{name}}?",
   "Are you sure you want to remove folder {%label%}?": "Are you sure you want to remove folder {{label}}?",
   "Are you sure you want to restore {%count%} files?": "Are you sure you want to restore {{count}} files?",
   "Are you sure you want to upgrade?": "Are you sure you want to upgrade?",
   "Auto Accept": "Auto Accept",
   "Automatic Crash Reporting": "Automatic Crash Reporting",
   "Automatic upgrade now offers the choice between stable releases and release candidates.": "Automatic upgrade now offers the choice between stable releases and release candidates.",
   "Automatic upgrades": "Automatic upgrades",
   "Automatic upgrades are always enabled for candidate releases.": "Automatic upgrades are always enabled for candidate releases.",
   "Automatically create or share folders that this device advertises at the default path.": "Automatically create or share folders that this device advertises at the default path.",
   "Available debug logging facilities:": "Available debug logging facilities:",
   "Be careful!": "Be careful!",
   "Bugs": "Bugs",
   "Changelog": "Changelog",
   "Clean out after": "Clean out after",
   "Cleaning Versions": "Cleaning Versions",
   "Cleanup Interval": "Cleanup Interval",
   "Click to see discovery failures": "Click to see discovery failures",
   "Close": "Close",
   "Command": "Command",
   "Comment, when used at the start of a line": "Comment, when used at the start of a line",
   "Compression": "Compression",
   "Configured": "Configured",
   "Connected (Unused)": "Connected (Unused)",
   "Connection Error": "Connection Error",
   "Connection Type": "Connection Type",
   "Connections": "Connections",
   "Continuously watching for changes is now available within Syncthing. This will detect changes on disk and issue a scan on only the modified paths. The benefits are that changes are propagated quicker and that less full scans are required.": "Continuously watching for changes is now available within Syncthing. This will detect changes on disk and issue a scan on only the modified paths. The benefits are that changes are propagated quicker and that less full scans are required.",
   "Copied from elsewhere": "Copied from elsewhere",
   "Copied from original": "Copied from original",
   "Copyright © 2014-2019 the following Contributors:": "Copyright © 2014-2019 the following Contributors:",
   "Creating ignore patterns, overwriting an existing file at {%path%}.": "Creating ignore patterns, overwriting an existing file at {{path}}.",
   "Currently Shared With Devices": "Currently Shared With Devices",
   "Danger!": "Danger!",
   "Debugging Facilities": "Debugging Facilities",
   "Default Folder Path": "Default Folder Path",
   "Delete Not Encrypted Items": "Delete Not Encrypted Items",
   "Deleted": "Deleted",
   "Deselect All": "Deselect All",
   "Deselect devices to stop sharing this folder with.": "Deselect devices to stop sharing this folder with.",
   "Device": "Device",
   "Device \"{%name%}\" ({%device%} at {%address%}) wants to connect. Add new device?": "Device \"{{name}}\" ({{device}} at {{address}}) wants to connect. Add new device?",
   "Device ID": "Device ID",
   "Device Identification": "Device Identification",
   "Device Name": "Device Name",
   "Device rate limits": "Device rate limits",
   "Device that last modified the item": "Device that last modified the item",
   "Devices": "Devices",
   "Disable Crash Reporting": "Disable Crash Reporting",
   "Disabled": "Disabled",
   "Disabled periodic scanning and disabled watching for changes": "Disabled periodic scanning and disabled watching for changes",
   "Disabled periodic scanning and enabled watching for changes": "Disabled periodic scanning and enabled watching for changes",
   "Disabled periodic scanning and failed setting up watching for changes, retrying every 1m:": "Disabled periodic scanning and failed setting up watching for changes, retrying every 1m:",
   "Disables comparing and syncing file permissions. Useful on systems with nonexistent or custom permissions (e.g. FAT, exFAT, Synology, Android).": "Disables comparing and syncing file permissions. Useful on systems with nonexistent or custom permissions (e.g. FAT, exFAT, Synology, Android).",
   "Discard": "Discard",
   "Disconnected": "Disconnected",
   "Disconnected (Unused)": "Disconnected (Unused)",
   "Discovered": "Discovered",
   "Discovery": "Discovery",
   "Discovery Failures": "Discovery Failures",
   "Do not restore": "Do not restore",
   "Do not restore all": "Do not restore all",
   "Do you want to enable watching for changes for all your folders?": "Do you want to enable watching for changes for all your folders?",
   "Documentation": "Documentation",
   "Download Rate": "Download Rate",
   "Downloaded": "Downloaded",
   "Downloading": "Downloading",
   "Edit": "Edit",
   "Editing {%path%}.": "Editing {{path}}.",
   "Enable Crash Reporting": "Enable Crash Reporting",
   "Enable NAT traversal": "Enable NAT traversal",
   "Enable Relaying": "Enable Relaying",
   "Enabled": "Enabled",
   "Enter a non-negative number (e.g., \"2.35\") and select a unit. Percentages are as part of the total disk size.": "Enter a non-negative number (e.g., \"2.35\") and select a unit. Percentages are as part of the total disk size.",
   "Enter a non-privileged port number (1024 - 65535).": "Enter a non-privileged port number (1024 - 65535).",
   "Enter comma separated (\"tcp://ip:port\", \"tcp://host:port\") addresses or \"dynamic\" to perform automatic discovery of the address.": "Enter comma separated (\"tcp://ip:port\", \"tcp://host:port\") addresses or \"dynamic\" to perform automatic discovery of the address.",
   "Enter ignore patterns, one per line.": "Enter ignore patterns, one per line.",
   "Enter up to three octal digits.": "Enter up to three octal digits.",
   "Error": "Error",
   "External File Versioning": "External File Versioning",
   "Failed Items": "Failed Items",
   "Failed to setup, retrying": "Failed to setup, retrying",
   "Failure to connect to IPv6 servers is expected if there is no IPv6 connectivity.": "Failure to connect to IPv6 servers is expected if there is no IPv6 connectivity.",
   "File Pull Order": "File Pull Order",
   "File Versioning": "File Versioning",
   "Files are moved to .stversions directory when replaced or deleted by Syncthing.": "Files are moved to .stversions directory when replaced or deleted by Syncthing.",
   "Files are moved to date stamped versions in a .stversions directory when replaced or deleted by Syncthing.": "Files are moved to date stamped versions in a .stversions directory when replaced or deleted by Syncthing.",
   "Files are protected from changes made on other devices, but changes made on this device will be sent to the rest of the cluster.": "Files are protected from changes made on other devices, but changes made on this device will be sent to the rest of the cluster.",
   "Files are synchronized from the cluster, but any changes made locally will not be sent to other devices.": "Files are synchronized from the cluster, but any changes made locally will not be sent to other devices.",
   "Filesystem Watcher Errors": "Filesystem Watcher Errors",
   "Filter by date": "Filter by date",
   "Filter by name": "Filter by name",
   "Folder": "Folder",
   "Folder ID": "Folder ID",
   "Folder Label": "Folder Label",
   "Folder Path": "Folder Path",
   "Folder Type": "Folder Type",
   "Folder type \"{%receiveEncrypted%}\" cannot be changed after adding the folder. You need to remove the folder, delete or decrypt the data on disk, and add the folder again.": "Folder type \"{{receiveEncrypted}}\" cannot be changed after adding the folder. You need to remove the folder, delete or decrypt the data on disk, and add the folder again.",
   "Folders": "Folders",
   "For the following folders an error occurred while starting to watch for changes. It will be retried every minute, so the errors might go away soon. If they persist, try to fix the underlying issue and ask for help if you can't.": "For the following folders an error occurred while starting to watch for changes. It will be retried every minute, so the errors might go away soon. If they persist, try to fix the underlying issue and ask for help if you can't.",
   "Full Rescan Interval (s)": "Full Rescan Interval (s)",
   "GUI": "GUI",
   "GUI Authentication Password": "GUI Authentication Password",
   "GUI Authentication User": "GUI Authentication User",
   "GUI Authentication: Set User and Password": "GUI Authentication: Set User and Password",
   "GUI Listen Address": "GUI Listen Address",
   "GUI Theme": "GUI Theme",
   "General": "General",
   "Generate": "Generate",
   "Global Discovery": "Global Discovery",
   "Global Discovery Servers": "Global Discovery Servers",
   "Global State": "Global State",
   "Help": "Help",
   "Home page": "Home page",
   "However, your current settings indicate you might not want it enabled. We have disabled automatic crash reporting for you.": "However, your current settings indicate you might not want it enabled. We have disabled automatic crash reporting for you.",
   "If you want to prevent other users on this computer from accessing Syncthing and through it your files, consider setting up authentication.": "If you want to prevent other users on this computer from accessing Syncthing and through it your files, consider setting up authentication.",
   "Ignore": "Ignore",
   "Ignore Patterns": "Ignore Patterns",
   "Ignore Permissions": "Ignore Permissions",
   "Ignored Devices": "Ignored Devices",
   "Ignored Folders": "Ignored Folders",
   "Ignored at": "Ignored at",
   "Incoming Rate Limit (KiB/s)": "Incoming Rate Limit (KiB/s)",
   "Incorrect configuration may damage your folder contents and render Syncthing inoperable.": "Incorrect configuration may damage your folder contents and render Syncthing inoperable.",
   "Introduced By": "Introduced By",
   "Introducer": "Introducer",
   "Inversion of the given condition (i.e. do not exclude)": "Inversion of the given condition (i.e. do not exclude)",
   "Items have been added to this folder which are not encrypted.": "Items have been added to this folder which are not encrypted.",
   "Items in Receive Encrypted": "Items in Receive Encrypted",
   "Keep Versions": "Keep Versions",
   "LDAP": "LDAP",
   "Largest First": "Largest First",
   "Last Scan": "Last Scan",
   "Last seen": "Last seen",
   "Latest Change": "Latest Change",
   "Learn more": "Learn more",
   "Limit": "Limit",
   "Listeners": "Listeners",
   "Loading data...": "Loading data...",
   "Loading...": "Loading...",
   "Local Additions": "Local Additions",
   "Local Discovery": "Local Discovery",
   "Local State": "Local State",
   "Local State (Total)": "Local State (Total)",
   "Locally Changed Items": "Locally Changed Items",
   "Log": "Log",
   "Log tailing paused. Scroll to the bottom to continue.": "Log tailing paused. Scroll to the bottom to continue.",
   "Logs": "Logs",
   "Major Upgrade": "Major Upgrade",
   "Mass actions": "Mass actions",
   "Maximum Age": "Maximum Age",
   "Metadata Only": "Metadata Only",
   "Minimum Free Disk Space": "Minimum Free Disk Space",
   "Mod. Device": "Mod. Device",
   "Mod. Time": "Mod. Time",
   "Move to top of queue": "Move to top of queue",
   "Multi level wildcard (matches multiple directory levels)": "Multi level wildcard (matches multiple directory levels)",
   "Never": "Never",
   "New Device": "New Device",
   "New Folder": "New Folder",
   "Newest First": "Newest First",
   "No": "No",
   "No File Versioning": "No File Versioning",
   "No files will be deleted as a result of this operation.": "No files will be deleted as a result of this operation.",
   "No upgrades": "No upgrades",
   "Not Encrypted Items": "Not Encrypted Items",
   "Notice": "Notice",
   "OK": "OK",
   "Off": "Off",
   "Oldest First": "Oldest First",
   "Optional descriptive label for the folder. Can be different on each device.": "Optional descriptive label for the folder. Can be different on each device.",
   "Options": "Options",
   "Out of Sync": "Out of Sync",
   "Out of Sync Items": "Out of Sync Items",
   "Outgoing Rate Limit (KiB/s)": "Outgoing Rate Limit (KiB/s)",
   "Override Changes": "Override Changes",
   "Path": "Path",
   "Path to the folder on the local computer. Will be created if it does not exist. The tilde character (~) can be used as a shortcut for": "Path to the folder on the local computer. Will be created if it does not exist. The tilde character (~) can be used as a shortcut for",
   "Path where new auto accepted folders will be created, as well as the default suggested path when adding new folders via the UI. Tilde character (~) expands to {%tilde%}.": "Path where new auto accepted folders will be created, as well as the default suggested path when adding new folders via the UI. Tilde character (~) expands to {{tilde}}.",
   "Path where versions should be stored (leave empty for the default .stversions directory in the shared folder).": "Path where versions should be stored (leave empty for the default .stversions directory in the shared folder).",
   "Pause": "Pause",
   "Pause All": "Pause All",
   "Paused": "Paused",
   "Paused (Unused)": "Paused (Unused)",
   "Pending changes": "Pending changes",
   "Periodic scanning at given interval and disabled watching for changes": "Periodic scanning at given interval and disabled watching for changes",
   "Periodic scanning at given interval and enabled watching for changes": "Periodic scanning at given interval and enabled watching for changes",
   "Periodic scanning at given interval and failed setting up watching for changes, retrying every 1m:": "Periodic scanning at given interval and failed setting up watching for changes, retrying every 1m:",
   "Permissions": "Permissions",
   "Please consult the release notes before performing a major upgrade.": "Please consult the release notes before performing a major upgrade.",
   "Please set a GUI Authentication User and Password in the Settings dialog.": "Please set a GUI Authentication User and Password in the Settings dialog.",
   "Please wait": "Please wait",
   "Prefix indicating that the file can be deleted if preventing directory removal": "Prefix indicating that the file can be deleted if preventing directory removal",
   "Prefix indicating that the pattern should be matched without case sensitivity": "Prefix indicating that the pattern should be matched without case sensitivity",
   "Preparing to Sync": "Preparing to Sync",
   "Preview": "Preview",
   "Preview Usage Report": "Preview Usage Report",
   "Quick guide to supported patterns": "Quick guide to supported patterns",
   "Random": "Random",
   "Receive Encrypted": "Receive Encrypted",
   "Receive Only": "Receive Only",
   "Recent Changes": "Recent Changes",
   "Reduced by ignore patterns": "Reduced by ignore patterns",
   "Release Notes": "Release Notes",
   "Release candidates contain the latest features and fixes. They are similar to the traditional bi-weekly Syncthing releases.": "Release candidates contain the latest features and fixes. They are similar to the traditional bi-weekly Syncthing releases.",
   "Remote Devices": "Remote Devices",
   "Remove": "Remove",
   "Remove Device": "Remove Device",
   "Remove Folder": "Remove Folder",
   "Required identifier for the folder. Must be the same on all cluster devices.": "Required identifier for the folder. Must be the same on all cluster devices.",
   "Rescan": "Rescan",
   "Rescan All": "Rescan All",
   "Rescans": "Rescans",
   "Restart": "Restart",
   "Restart Needed": "Restart Needed",
   "Restarting": "Restarting",
   "Restore": "Restore",
   "Restore Versions": "Restore Versions",
   "Resume": "Resume",
   "Resume All": "Resume All",
   "Reused": "Reused",
   "Revert Local Changes": "Revert Local Changes",
   "Save": "Save",
   "Scan Time Remaining": "Scan Time Remaining",
   "Scanning": "Scanning",
   "See external versioning help for supported templated command line parameters.": "See external versioning help for supported templated command line parameters.",
   "Select All": "Select All",
   "Select a version": "Select a version",
   "Select additional devices to share this folder with.": "Select additional devices to share this folder with.",
   "Select additional folders to share with this device.": "Select additional folders to share with this device.",
   "Select latest version": "Select latest version",
   "Select oldest version": "Select oldest version",
   "Select the folders to share with this device.": "Select the folders to share with this device.",
   "Send \u0026 Receive": "Send \u0026 Receive",
   "Send Only": "Send Only",
   "Settings": "Settings",
   "Share": "Share",
   "Share Folder": "Share Folder",
   "Share Folders With Device": "Share Folders With Device",
   "Share this folder?": "Share this folder?",
   "Shared Folders": "Shared Folders",
   "Shared With": "Shared With",
   "Sharing": "Sharing",
   "Show ID": "Show ID",
   "Show QR": "Show QR",
   "Show diff with previous version": "Show diff with previous version",
   "Shown instead of Device ID in the cluster status. Will be advertised to other devices as an optional default name.": "Shown instead of Device ID in the cluster status. Will be advertised to other devices as an optional default name.",
   "Shown instead of Device ID in the cluster status. Will be updated to the name the device advertises if left empty.": "Shown instead of Device ID in the cluster status. Will be updated to the name the device advertises if left empty.",
   "Shutdown": "Shutdown",
   "Shutdown Complete": "Shutdown Complete",
   "Simple File Versioning": "Simple File Versioning",
   "Single level wildcard (matches within a directory only)": "Single level wildcard (matches within a directory only)",
   "Size": "Size",
   "Smallest First": "Smallest First",
   "Some items could not be restored:": "Some items could not be restored:",
   "Source Code": "Source Code",
   "Stable releases and release candidates": "Stable releases and release candidates",
   "Stable releases are delayed by about two weeks. During this time they go through testing as release candidates.": "Stable releases are delayed by about two weeks. During this time they go through testing as release candidates.",
   "Stable releases only": "Stable releases only",
   "Staggered File Versioning": "Staggered File Versioning",
   "Start Browser": "Start Browser",
   "Statistics": "Statistics",
   "Stopped": "Stopped",
   "Stores and syncs only encrypted data. Folders on all connected devices need to be set up with the same password or be of type \"{%receiveEncrypted%}\" too.": "Stores and syncs only encrypted data. Folders on all connected devices need to be set up with the same password or be of type \"{{receiveEncrypted}}\" too.",
   "Support": "Support",
   "Support Bundle": "Support Bundle",
   "Sync Protocol Listen Addresses": "Sync Protocol Listen Addresses",
   "Syncing": "Syncing",
   "Syncthing has been shut down.": "Syncthing has been shut down.",
   "Syncthing includes the following software or portions thereof:": "Syncthing includes the following software or portions thereof:",
   "Syncthing is Free and Open Source Software licensed as MPL v2.0.": "Syncthing is Free and Open Source Software licensed as MPL v2.0.",
   "Syncthing is restarting.": "Syncthing is restarting.",
   "Syncthing is upgrading.": "Syncthing is upgrading.",
   "Syncthing now supports automatically reporting crashes to the developers. This feature is enabled by default.": "Syncthing now supports automatically reporting crashes to the developers. This feature is enabled by default.",
   "Syncthing seems to be down, or there is a problem with your Internet connection. Retrying…": "Syncthing seems to be down, or there is a problem with your Internet connection. Retrying…",
   "Syncthing seems to be experiencing a problem processing your request. Please refresh the page or restart Syncthing if the problem persists.": "Syncthing seems to be experiencing a problem processing your request. Please refresh the page or restart Syncthing if the problem persists.",
   "Take me back": "Take me back",
   "The GUI address is overridden by startup options. Changes here will not take effect while the override is in place.": "The GUI address is overridden by startup options. Changes here will not take effect while the override is in place.",
   "The Syncthing Authors": "The Syncthing Authors",
   "The Syncthing admin interface is configured to allow remote access without a password.": "The Syncthing admin interface is configured to allow remote access without a password.",
   "The aggregated statistics are publicly available at the URL below.": "The aggregated statistics are publicly available at the URL below.",
   "The cleanup interval cannot be blank.": "The cleanup interval cannot be blank.",
   "The configuration has been saved but not activated. Syncthing must restart to activate the new configuration.": "The configuration has been saved but not activated. Syncthing must restart to activate the new configuration.",
   "The device ID cannot be blank.": "The device ID cannot be blank.",
   "The device ID to enter here can be found in the \"Actions \u003e Show ID\" dialog on the other device. Spaces and dashes are optional (ignored).": "The device ID to enter here can be found in the \"Actions \u003e Show ID\" dialog on the other device. Spaces and dashes are optional (ignored).",
   "The encrypted usage report is sent daily. It is used to track common platforms, folder sizes and app versions. If the reported data set is changed you will be prompted with this dialog again.": "The encrypted usage report is sent daily. It is used to track common platforms, folder sizes and app versions. If the reported data set is changed you will be prompted with this dialog again.",
   "The entered device ID does not look valid. It should be a 52 or 56 character string consisting of letters and numbers, with spaces and dashes being optional.": "The entered device ID does not look valid. It should be a 52 or 56 character string consisting of letters and numbers, with spaces and dashes being optional.",
   "The folder ID cannot be blank.": "The folder ID cannot be blank.",
   "The folder ID must be unique.": "The folder ID must be unique.",
   "The folder path cannot be blank.": "The folder path cannot be blank.",
   "The following intervals are used: for the first hour a version is kept every 30 seconds, for the first day a version is kept every hour, for the first 30 days a version is kept every day, until the maximum age a version is kept every week.": "The following intervals are used: for the first hour a version is kept every 30 seconds, for the first day a version is kept every hour, for the first 30 days a version is kept every day, until the maximum age a version is kept every week.",
   "The following items could not be synchronized.": "The following items could not be synchronized.",
   "The following items were changed locally.": "The following items were changed locally.",
<<<<<<< HEAD
   "The following unexpected items are present.": "The following unexpected items are present.",
=======
   "The interval must be a positive number of seconds.": "The interval must be a positive number of seconds.",
   "The interval, in seconds, for running cleanup in the versions directory. Zero to disable periodic cleaning.": "The interval, in seconds, for running cleanup in the versions directory. Zero to disable periodic cleaning.",
>>>>>>> 57a89780
   "The maximum age must be a number and cannot be blank.": "The maximum age must be a number and cannot be blank.",
   "The maximum time to keep a version (in days, set to 0 to keep versions forever).": "The maximum time to keep a version (in days, set to 0 to keep versions forever).",
   "The number of days must be a number and cannot be blank.": "The number of days must be a number and cannot be blank.",
   "The number of days to keep files in the trash can. Zero means forever.": "The number of days to keep files in the trash can. Zero means forever.",
   "The number of old versions to keep, per file.": "The number of old versions to keep, per file.",
   "The number of versions must be a number and cannot be blank.": "The number of versions must be a number and cannot be blank.",
   "The path cannot be blank.": "The path cannot be blank.",
   "The rate limit must be a non-negative number (0: no limit)": "The rate limit must be a non-negative number (0: no limit)",
   "The rescan interval must be a non-negative number of seconds.": "The rescan interval must be a non-negative number of seconds.",
   "There are no devices to share this folder with.": "There are no devices to share this folder with.",
   "They are retried automatically and will be synced when the error is resolved.": "They are retried automatically and will be synced when the error is resolved.",
   "This Device": "This Device",
   "This can easily give hackers access to read and change any files on your computer.": "This can easily give hackers access to read and change any files on your computer.",
   "This is a major version upgrade.": "This is a major version upgrade.",
   "This setting controls the free space required on the home (i.e., index database) disk.": "This setting controls the free space required on the home (i.e., index database) disk.",
   "Time": "Time",
   "Time the item was last modified": "Time the item was last modified",
   "Trash Can File Versioning": "Trash Can File Versioning",
   "Type": "Type",
   "UNIX Permissions": "UNIX Permissions",
   "Unavailable": "Unavailable",
   "Unavailable/Disabled by administrator or maintainer": "Unavailable/Disabled by administrator or maintainer",
   "Undecided (will prompt)": "Undecided (will prompt)",
   "Unignore": "Unignore",
   "Unknown": "Unknown",
   "Unshared": "Unshared",
   "Unshared Devices": "Unshared Devices",
   "Unshared Folders": "Unshared Folders",
   "Untrusted": "Untrusted",
   "Up to Date": "Up to Date",
   "Updated": "Updated",
   "Upgrade": "Upgrade",
   "Upgrade To {%version%}": "Upgrade To {{version}}",
   "Upgrading": "Upgrading",
   "Upload Rate": "Upload Rate",
   "Uptime": "Uptime",
   "Usage reporting is always enabled for candidate releases.": "Usage reporting is always enabled for candidate releases.",
   "Use HTTPS for GUI": "Use HTTPS for GUI",
   "Username/Password has not been set for the GUI authentication. Please consider setting it up.": "Username/Password has not been set for the GUI authentication. Please consider setting it up.",
   "Version": "Version",
   "Versions": "Versions",
   "Versions Path": "Versions Path",
   "Versions are automatically deleted if they are older than the maximum age or exceed the number of files allowed in an interval.": "Versions are automatically deleted if they are older than the maximum age or exceed the number of files allowed in an interval.",
   "Waiting to Clean": "Waiting to Clean",
   "Waiting to Scan": "Waiting to Scan",
   "Waiting to Sync": "Waiting to Sync",
   "Warning, this path is a parent directory of an existing folder \"{%otherFolder%}\".": "Warning, this path is a parent directory of an existing folder \"{{otherFolder}}\".",
   "Warning, this path is a parent directory of an existing folder \"{%otherFolderLabel%}\" ({%otherFolder%}).": "Warning, this path is a parent directory of an existing folder \"{{otherFolderLabel}}\" ({{otherFolder}}).",
   "Warning, this path is a subdirectory of an existing folder \"{%otherFolder%}\".": "Warning, this path is a subdirectory of an existing folder \"{{otherFolder}}\".",
   "Warning, this path is a subdirectory of an existing folder \"{%otherFolderLabel%}\" ({%otherFolder%}).": "Warning, this path is a subdirectory of an existing folder \"{{otherFolderLabel}}\" ({{otherFolder}}).",
   "Warning: If you are using an external watcher like {%syncthingInotify%}, you should make sure it is deactivated.": "Warning: If you are using an external watcher like {{syncthingInotify}}, you should make sure it is deactivated.",
   "Watch for Changes": "Watch for Changes",
   "Watching for Changes": "Watching for Changes",
   "Watching for changes discovers most changes without periodic scanning.": "Watching for changes discovers most changes without periodic scanning.",
   "When adding a new device, keep in mind that this device must be added on the other side too.": "When adding a new device, keep in mind that this device must be added on the other side too.",
   "When adding a new folder, keep in mind that the Folder ID is used to tie folders together between devices. They are case sensitive and must match exactly between all devices.": "When adding a new folder, keep in mind that the Folder ID is used to tie folders together between devices. They are case sensitive and must match exactly between all devices.",
   "Yes": "Yes",
   "You can also select one of these nearby devices:": "You can also select one of these nearby devices:",
   "You can change your choice at any time in the Settings dialog.": "You can change your choice at any time in the Settings dialog.",
   "You can read more about the two release channels at the link below.": "You can read more about the two release channels at the link below.",
   "You have no ignored devices.": "You have no ignored devices.",
   "You have no ignored folders.": "You have no ignored folders.",
   "You have unsaved changes. Do you really want to discard them?": "You have unsaved changes. Do you really want to discard them?",
   "You must keep at least one version.": "You must keep at least one version.",
   "You should never add or change anything locally in a \"{%receiveEncrypted%}\" folder.": "You should never add or change anything locally in a \"{{receiveEncrypted}}\" folder.",
   "days": "days",
   "enter password to encrypt sent data": "enter password to encrypt sent data",
   "files": "files",
   "full documentation": "full documentation",
   "items": "items",
   "not shared": "not shared",
   "received data is already encrypted": "received data is already encrypted",
   "seconds": "seconds",
   "{%device%} wants to share folder \"{%folder%}\".": "{{device}} wants to share folder \"{{folder}}\".",
   "{%device%} wants to share folder \"{%folderlabel%}\" ({%folder%}).": "{{device}} wants to share folder \"{{folderlabel}}\" ({{folder}})."
}<|MERGE_RESOLUTION|>--- conflicted
+++ resolved
@@ -319,12 +319,9 @@
    "The following intervals are used: for the first hour a version is kept every 30 seconds, for the first day a version is kept every hour, for the first 30 days a version is kept every day, until the maximum age a version is kept every week.": "The following intervals are used: for the first hour a version is kept every 30 seconds, for the first day a version is kept every hour, for the first 30 days a version is kept every day, until the maximum age a version is kept every week.",
    "The following items could not be synchronized.": "The following items could not be synchronized.",
    "The following items were changed locally.": "The following items were changed locally.",
-<<<<<<< HEAD
    "The following unexpected items are present.": "The following unexpected items are present.",
-=======
    "The interval must be a positive number of seconds.": "The interval must be a positive number of seconds.",
    "The interval, in seconds, for running cleanup in the versions directory. Zero to disable periodic cleaning.": "The interval, in seconds, for running cleanup in the versions directory. Zero to disable periodic cleaning.",
->>>>>>> 57a89780
    "The maximum age must be a number and cannot be blank.": "The maximum age must be a number and cannot be blank.",
    "The maximum time to keep a version (in days, set to 0 to keep versions forever).": "The maximum time to keep a version (in days, set to 0 to keep versions forever).",
    "The number of days must be a number and cannot be blank.": "The number of days must be a number and cannot be blank.",
