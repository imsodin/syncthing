--- conflicted
+++ resolved
@@ -108,14 +108,11 @@
     int64              sequence       = 10;
     repeated BlockInfo Blocks         = 16 [(gogoproto.nullable) = false];
     string             symlink_target = 17;
-<<<<<<< HEAD
     bytes              encrypted      = 18;
-=======
     FileInfoType       type           = 2;
     uint32             permissions    = 4;
     int32              modified_ns    = 11;
     int32              block_size     = 13 [(gogoproto.customname) = "RawBlockSize"];
->>>>>>> 325c3c1f
 
     // The local_flags fields stores flags that are relevant to the local
     // host only. It is not part of the protocol, doesn't get sent or
