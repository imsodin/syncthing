// Copyright (C) 2020 The Syncthing Authors.
//
// This Source Code Form is subject to the terms of the Mozilla Public
// License, v. 2.0. If a copy of the MPL was not distributed with this file,
// You can obtain one at https://mozilla.org/MPL/2.0/.

package api

import (
	"encoding/json"
	"io"
	"io/ioutil"
	"net/http"

	"github.com/julienschmidt/httprouter"

	"github.com/syncthing/syncthing/lib/config"
	"github.com/syncthing/syncthing/lib/protocol"
	"github.com/syncthing/syncthing/lib/util"
)

type configMuxBuilder struct {
	*httprouter.Router
	id  protocol.DeviceID
	cfg config.Wrapper
}

func (c *configMuxBuilder) registerConfig(path string) {
	c.HandlerFunc(http.MethodGet, path, func(w http.ResponseWriter, _ *http.Request) {
		sendJSON(w, c.cfg.RawCopy())
	})

	c.HandlerFunc(http.MethodPut, path, func(w http.ResponseWriter, r *http.Request) {
		c.adjustConfig(w, r)
	})
}

func (c *configMuxBuilder) registerConfigDeprecated(path string) {
	c.HandlerFunc(http.MethodGet, path, func(w http.ResponseWriter, _ *http.Request) {
		sendJSON(w, c.cfg.RawCopy())
	})

	c.HandlerFunc(http.MethodPost, path, func(w http.ResponseWriter, r *http.Request) {
		c.adjustConfig(w, r)
	})
}

func (c *configMuxBuilder) registerConfigInsync(path string) {
	c.HandlerFunc(http.MethodGet, path, func(w http.ResponseWriter, _ *http.Request) {
		sendJSON(w, map[string]bool{"configInSync": !c.cfg.RequiresRestart()})
	})
}

func (c *configMuxBuilder) registerConfigRequiresRestart(path string) {
	c.HandlerFunc(http.MethodGet, path, func(w http.ResponseWriter, _ *http.Request) {
		sendJSON(w, map[string]bool{"requiresRestart": c.cfg.RequiresRestart()})
	})
}

func (c *configMuxBuilder) registerFolders(path string) {
	c.HandlerFunc(http.MethodGet, path, func(w http.ResponseWriter, _ *http.Request) {
		sendJSON(w, c.cfg.FolderList())
	})

	c.HandlerFunc(http.MethodPut, path, func(w http.ResponseWriter, r *http.Request) {
		data, err := unmarshalToRawMessages(r.Body)
		if err != nil {
			http.Error(w, err.Error(), http.StatusBadRequest)
			return
		}
		folders, err := unmarshalFoldersWithDefaults(data, c.cfg.DefaultFolder())
		if err != nil {
			http.Error(w, err.Error(), http.StatusBadRequest)
			return
		}
		waiter, err := c.cfg.Modify(func(cfg *config.Configuration) {
			cfg.SetFolders(folders)
		})
		if err != nil {
			http.Error(w, err.Error(), http.StatusInternalServerError)
			return
		}
		c.finish(w, waiter)
	})

	c.HandlerFunc(http.MethodPost, path, func(w http.ResponseWriter, r *http.Request) {
		c.adjustFolder(w, r, c.cfg.DefaultFolder(), false)
	})
}

func (c *configMuxBuilder) registerDevices(path string) {
	c.HandlerFunc(http.MethodGet, path, func(w http.ResponseWriter, _ *http.Request) {
		sendJSON(w, c.cfg.DeviceList())
	})

	c.HandlerFunc(http.MethodPut, path, func(w http.ResponseWriter, r *http.Request) {
		data, err := unmarshalToRawMessages(r.Body)
		if err != nil {
			http.Error(w, err.Error(), http.StatusBadRequest)
			return
		}
		devices, err := unmarshalDevicesWithDefaults(data, c.cfg.DefaultDevice())
		if err != nil {
			http.Error(w, err.Error(), http.StatusBadRequest)
			return
		}
		waiter, err := c.cfg.Modify(func(cfg *config.Configuration) {
			cfg.SetDevices(devices)
		})
		if err != nil {
			http.Error(w, err.Error(), http.StatusInternalServerError)
			return
		}
		c.finish(w, waiter)
	})

	c.HandlerFunc(http.MethodPost, path, func(w http.ResponseWriter, r *http.Request) {
		c.adjustDevice(w, r, c.cfg.DefaultDevice(), false)
	})
}

func (c *configMuxBuilder) registerFolder(path string) {
	c.Handle(http.MethodGet, path, func(w http.ResponseWriter, _ *http.Request, p httprouter.Params) {
		folder, ok := c.cfg.Folder(p.ByName("id"))
		if !ok {
			http.Error(w, "No folder with given ID", http.StatusNotFound)
			return
		}
		sendJSON(w, folder)
	})

	c.Handle(http.MethodPut, path, func(w http.ResponseWriter, r *http.Request, p httprouter.Params) {
		c.adjustFolder(w, r, c.cfg.DefaultFolder(), false)
	})

	c.Handle(http.MethodPatch, path, func(w http.ResponseWriter, r *http.Request, p httprouter.Params) {
		folder, ok := c.cfg.Folder(p.ByName("id"))
		if !ok {
			http.Error(w, "No folder with given ID", http.StatusNotFound)
			return
		}
		c.adjustFolder(w, r, folder, false)
	})

	c.Handle(http.MethodDelete, path, func(w http.ResponseWriter, _ *http.Request, p httprouter.Params) {
		waiter, err := c.cfg.RemoveFolder(p.ByName("id"))
		if err != nil {
			http.Error(w, err.Error(), http.StatusBadRequest)
			return
		}
		c.finish(w, waiter)
	})
}

func (c *configMuxBuilder) registerDevice(path string) {
	deviceFromParams := func(w http.ResponseWriter, p httprouter.Params) (config.DeviceConfiguration, bool) {
		id, err := protocol.DeviceIDFromString(p.ByName("id"))
		if err != nil {
			http.Error(w, err.Error(), http.StatusBadRequest)
			return config.DeviceConfiguration{}, false
		}
		device, ok := c.cfg.Device(id)
		if !ok {
			http.Error(w, "No device with given ID", http.StatusNotFound)
			return config.DeviceConfiguration{}, false
		}
		return device, true
	}

	c.Handle(http.MethodGet, path, func(w http.ResponseWriter, _ *http.Request, p httprouter.Params) {
		if device, ok := deviceFromParams(w, p); ok {
			sendJSON(w, device)
		}
	})

	c.Handle(http.MethodPut, path, func(w http.ResponseWriter, r *http.Request, p httprouter.Params) {
		c.adjustDevice(w, r, c.cfg.DefaultDevice(), false)
	})

	c.Handle(http.MethodPatch, path, func(w http.ResponseWriter, r *http.Request, p httprouter.Params) {
		if device, ok := deviceFromParams(w, p); ok {
			c.adjustDevice(w, r, device, false)
		}
	})

	c.Handle(http.MethodDelete, path, func(w http.ResponseWriter, _ *http.Request, p httprouter.Params) {
		id, err := protocol.DeviceIDFromString(p.ByName("id"))
		if err != nil {
			http.Error(w, err.Error(), http.StatusBadRequest)
			return
		}
		waiter, err := c.cfg.RemoveDevice(id)
		if err != nil {
			http.Error(w, err.Error(), http.StatusBadRequest)
			return
		}
		c.finish(w, waiter)
	})
}

func (c *configMuxBuilder) registerDefaultFolder(path string) {
	c.HandlerFunc(http.MethodGet, path, func(w http.ResponseWriter, _ *http.Request) {
		sendJSON(w, c.cfg.DefaultFolder())
	})

	c.HandlerFunc(http.MethodPut, path, func(w http.ResponseWriter, r *http.Request) {
		var cfg config.FolderConfiguration
		util.SetDefaults(&cfg)
		c.adjustFolder(w, r, cfg, true)
	})

	c.HandlerFunc(http.MethodPatch, path, func(w http.ResponseWriter, r *http.Request) {
		c.adjustFolder(w, r, c.cfg.DefaultFolder(), true)
	})
}

func (c *configMuxBuilder) registerDefaultDevice(path string) {
	c.HandlerFunc(http.MethodGet, path, func(w http.ResponseWriter, _ *http.Request) {
		sendJSON(w, c.cfg.DefaultDevice())
	})

	c.HandlerFunc(http.MethodPut, path, func(w http.ResponseWriter, r *http.Request) {
		var cfg config.DeviceConfiguration
		util.SetDefaults(&cfg)
		c.adjustDevice(w, r, cfg, true)
	})

	c.HandlerFunc(http.MethodPatch, path, func(w http.ResponseWriter, r *http.Request) {
		c.adjustDevice(w, r, c.cfg.DefaultDevice(), true)
	})
}

func (c *configMuxBuilder) registerOptions(path string) {
	c.HandlerFunc(http.MethodGet, path, func(w http.ResponseWriter, _ *http.Request) {
		sendJSON(w, c.cfg.Options())
	})

	c.HandlerFunc(http.MethodPut, path, func(w http.ResponseWriter, r *http.Request) {
		var cfg config.OptionsConfiguration
		util.SetDefaults(&cfg)
		c.adjustOptions(w, r, cfg)
	})

	c.HandlerFunc(http.MethodPatch, path, func(w http.ResponseWriter, r *http.Request) {
		c.adjustOptions(w, r, c.cfg.Options())
	})
}

func (c *configMuxBuilder) registerLDAP(path string) {
	c.HandlerFunc(http.MethodGet, path, func(w http.ResponseWriter, _ *http.Request) {
		sendJSON(w, c.cfg.LDAP())
	})

	c.HandlerFunc(http.MethodPut, path, func(w http.ResponseWriter, r *http.Request) {
		var cfg config.LDAPConfiguration
		util.SetDefaults(&cfg)
		c.adjustLDAP(w, r, cfg)
	})

	c.HandlerFunc(http.MethodPatch, path, func(w http.ResponseWriter, r *http.Request) {
		c.adjustLDAP(w, r, c.cfg.LDAP())
	})
}

func (c *configMuxBuilder) registerGUI(path string) {
	c.HandlerFunc(http.MethodGet, path, func(w http.ResponseWriter, _ *http.Request) {
		sendJSON(w, c.cfg.GUI())
	})

	c.HandlerFunc(http.MethodPut, path, func(w http.ResponseWriter, r *http.Request) {
		var cfg config.GUIConfiguration
		util.SetDefaults(&cfg)
		c.adjustGUI(w, r, cfg)
	})

	c.HandlerFunc(http.MethodPatch, path, func(w http.ResponseWriter, r *http.Request) {
		c.adjustGUI(w, r, c.cfg.GUI())
	})
}

func (c *configMuxBuilder) adjustConfig(w http.ResponseWriter, r *http.Request) {
	bs, err := io.ReadAll(r.Body)
	r.Body.Close()
	if err != nil {
		http.Error(w, err.Error(), http.StatusInternalServerError)
		return
	}

	var to config.Configuration
	util.SetDefaults(&to)
	if err := json.Unmarshal(bs, &to); err != nil {
		http.Error(w, err.Error(), http.StatusBadRequest)
		return
	}

	// Unmarshal list of devices and folders separately to set defaults
	var rawFoldersDevices struct {
		Folders []json.RawMessage
		Devices []json.RawMessage
	}
	if err := json.Unmarshal(bs, &rawFoldersDevices); err != nil {
		http.Error(w, err.Error(), http.StatusBadRequest)
		return
	}

	to.Folders, err = unmarshalFoldersWithDefaults(rawFoldersDevices.Folders, c.cfg.DefaultFolder())
	if err != nil {
		http.Error(w, err.Error(), http.StatusBadRequest)
		return
	}
	to.Devices, err = unmarshalDevicesWithDefaults(rawFoldersDevices.Devices, c.cfg.DefaultDevice())
	if err != nil {
		http.Error(w, err.Error(), http.StatusBadRequest)
		return
	}

	var errMsg string
	var status int
	waiter, err := c.cfg.Modify(func(cfg *config.Configuration) {
		if to.GUI.Password != cfg.GUI.Password {
			if err := to.GUI.HashAndSetPassword(to.GUI.Password); err != nil {
				l.Warnln("hashing password:", err)
				errMsg = err.Error()
				status = http.StatusInternalServerError
				return
			}
		}
		*cfg = to
	})
	if errMsg != "" {
		http.Error(w, errMsg, status)
	} else if err != nil {
		http.Error(w, err.Error(), http.StatusBadRequest)
		return
	}
	c.finish(w, waiter)
}

func (c *configMuxBuilder) adjustFolder(w http.ResponseWriter, r *http.Request, folder config.FolderConfiguration, defaults bool) {
	if err := unmarshalTo(r.Body, &folder); err != nil {
		http.Error(w, err.Error(), http.StatusBadRequest)
		return
	}
	waiter, err := c.cfg.Modify(func(cfg *config.Configuration) {
		if defaults {
			cfg.Defaults.Folder = folder
		} else {
			cfg.SetFolder(folder)
		}
	})
	if err != nil {
		http.Error(w, err.Error(), http.StatusInternalServerError)
		return
	}
	c.finish(w, waiter)
}

func (c *configMuxBuilder) adjustDevice(w http.ResponseWriter, r *http.Request, device config.DeviceConfiguration, defaults bool) {
	if err := unmarshalTo(r.Body, &device); err != nil {
		http.Error(w, err.Error(), http.StatusBadRequest)
		return
	}
	waiter, err := c.cfg.Modify(func(cfg *config.Configuration) {
		if defaults {
			cfg.Defaults.Device = device
		} else {
			cfg.SetDevice(device)
		}
	})
	if err != nil {
		http.Error(w, err.Error(), http.StatusInternalServerError)
		return
	}
	c.finish(w, waiter)
}

func (c *configMuxBuilder) adjustOptions(w http.ResponseWriter, r *http.Request, opts config.OptionsConfiguration) {
	if err := unmarshalTo(r.Body, &opts); err != nil {
		http.Error(w, err.Error(), http.StatusBadRequest)
		return
	}
	waiter, err := c.cfg.Modify(func(cfg *config.Configuration) {
		cfg.Options = opts
	})
	if err != nil {
		http.Error(w, err.Error(), http.StatusInternalServerError)
		return
	}
	c.finish(w, waiter)
}

func (c *configMuxBuilder) adjustGUI(w http.ResponseWriter, r *http.Request, gui config.GUIConfiguration) {
	oldPassword := gui.Password
	err := unmarshalTo(r.Body, &gui)
	if err != nil {
		http.Error(w, err.Error(), http.StatusBadRequest)
		return
	}
	var errMsg string
	var status int
	waiter, err := c.cfg.Modify(func(cfg *config.Configuration) {
		if gui.Password != oldPassword {
			if err := gui.HashAndSetPassword(gui.Password); err != nil {
				l.Warnln("hashing password:", err)
				errMsg = err.Error()
				status = http.StatusInternalServerError
				return
			}
		}
		cfg.GUI = gui
	})
	if errMsg != "" {
		http.Error(w, errMsg, status)
	} else if err != nil {
		http.Error(w, err.Error(), http.StatusInternalServerError)
		return
	}
	c.finish(w, waiter)
}

func (c *configMuxBuilder) adjustLDAP(w http.ResponseWriter, r *http.Request, ldap config.LDAPConfiguration) {
	if err := unmarshalTo(r.Body, &ldap); err != nil {
		http.Error(w, err.Error(), http.StatusBadRequest)
		return
	}
	waiter, err := c.cfg.Modify(func(cfg *config.Configuration) {
		cfg.LDAP = ldap
	})
	if err != nil {
		http.Error(w, err.Error(), http.StatusInternalServerError)
		return
	}
	c.finish(w, waiter)
}

// Unmarshals the content of the given body and stores it in to (i.e. to must be a pointer).
func unmarshalTo(body io.ReadCloser, to interface{}) error {
	bs, err := ioutil.ReadAll(body)
	body.Close()
	if err != nil {
		return err
	}
	return json.Unmarshal(bs, to)
}

func unmarshalToRawMessages(body io.ReadCloser) ([]json.RawMessage, error) {
	var data []json.RawMessage
	err := unmarshalTo(body, &data)
	return data, err
}

<<<<<<< HEAD
func unmarshalFoldersWithDefaults(data []json.RawMessage, defaultFolder config.FolderConfiguration) ([]config.FolderConfiguration, error) {
	folders := make([]config.FolderConfiguration, len(data))
	for i, bs := range data {
		folders[i] = defaultFolder.Copy()
		if err := json.Unmarshal(bs, &folders[i]); err != nil {
			return nil, err
		}
	}
	return folders, nil
}

func unmarshalDevicesWithDefaults(data []json.RawMessage, defaultDevice config.DeviceConfiguration) ([]config.DeviceConfiguration, error) {
	devices := make([]config.DeviceConfiguration, len(data))
	for i, bs := range data {
		devices[i] = defaultDevice.Copy()
		if err := json.Unmarshal(bs, &devices[i]); err != nil {
			return nil, err
		}
	}
	return devices, nil
}

func checkGUIPassword(oldPassword, newPassword string) (string, error) {
	if newPassword == oldPassword {
		return newPassword, nil
	}
	hash, err := bcrypt.GenerateFromPassword([]byte(newPassword), 0)
	return string(hash), err
}

=======
>>>>>>> 100870e1
func (c *configMuxBuilder) finish(w http.ResponseWriter, waiter config.Waiter) {
	waiter.Wait()
	if err := c.cfg.Save(); err != nil {
		l.Warnln("Saving config:", err)
		http.Error(w, err.Error(), http.StatusInternalServerError)
	}
}<|MERGE_RESOLUTION|>--- conflicted
+++ resolved
@@ -449,7 +449,6 @@
 	return data, err
 }
 
-<<<<<<< HEAD
 func unmarshalFoldersWithDefaults(data []json.RawMessage, defaultFolder config.FolderConfiguration) ([]config.FolderConfiguration, error) {
 	folders := make([]config.FolderConfiguration, len(data))
 	for i, bs := range data {
@@ -480,8 +479,6 @@
 	return string(hash), err
 }
 
-=======
->>>>>>> 100870e1
 func (c *configMuxBuilder) finish(w http.ResponseWriter, waiter config.Waiter) {
 	waiter.Wait()
 	if err := c.cfg.Save(); err != nil {
