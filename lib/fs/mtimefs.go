--- conflicted
+++ resolved
@@ -143,15 +143,7 @@
 	return f.Filesystem, true
 }
 
-<<<<<<< HEAD
-func (*mtimeFS) wrapperType() filesystemWrapperType {
-	return filesystemWrapperTypeMtime
-}
-
 func (f *mtimeFS) save(name string, ondisk, virtual time.Time) {
-=======
-func (f *mtimeFS) save(name string, real, virtual time.Time) {
->>>>>>> fa0d933e
 	if f.caseInsensitive {
 		name = UnicodeLowercaseNormalized(name)
 	}
@@ -212,46 +204,14 @@
 	return f.File
 }
 
-<<<<<<< HEAD
 func GetMtimeMapping(fs Filesystem, file string) (ondisk, virtual time.Time) {
-	fs, ok := unwrapFilesystem(fs, filesystemWrapperTypeMtime)
-=======
-// MtimeMapping represents the mapping as stored in the database
-type MtimeMapping struct {
-	// "Real" is the on disk timestamp
-	Real time.Time `json:"real"`
-	// "Virtual" is what want the timestamp to be
-	Virtual time.Time `json:"virtual"`
-}
-
-func (t *MtimeMapping) Marshal() ([]byte, error) {
-	bs0, _ := t.Real.MarshalBinary()
-	bs1, _ := t.Virtual.MarshalBinary()
-	return append(bs0, bs1...), nil
-}
-
-func (t *MtimeMapping) Unmarshal(bs []byte) error {
-	if err := t.Real.UnmarshalBinary(bs[:len(bs)/2]); err != nil {
-		return err
-	}
-	if err := t.Virtual.UnmarshalBinary(bs[len(bs)/2:]); err != nil {
-		return err
-	}
-	return nil
-}
-
-func GetMtimeMapping(fs Filesystem, file string) (MtimeMapping, error) {
-	mtimeFs, ok := unwrapFilesystem[*mtimeFS](fs)
->>>>>>> fa0d933e
+	fs, ok := unwrapFilesystem[*mtimeFS](fs)
 	if !ok {
 		return time.Time{}, time.Time{}
 	}
-<<<<<<< HEAD
 	mtimeFs, ok := fs.(*mtimeFS)
 	if !ok {
 		return time.Time{}, time.Time{}
 	}
-=======
->>>>>>> fa0d933e
 	return mtimeFs.load(file)
 }