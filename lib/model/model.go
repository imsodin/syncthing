// Copyright (C) 2014 The Syncthing Authors.
//
// This Source Code Form is subject to the terms of the Mozilla Public
// License, v. 2.0. If a copy of the MPL was not distributed with this file,
// You can obtain one at https://mozilla.org/MPL/2.0/.

package model

import (
	"bytes"
	"context"
	"encoding/json"
	"fmt"
	"io"
	"net"
	"path/filepath"
	"reflect"
	"runtime"
	"strings"
	stdsync "sync"
	"time"
	"unicode"

	"github.com/pkg/errors"
	"github.com/thejerf/suture"

	"github.com/syncthing/syncthing/lib/config"
	"github.com/syncthing/syncthing/lib/connections"
	"github.com/syncthing/syncthing/lib/db"
	"github.com/syncthing/syncthing/lib/events"
	"github.com/syncthing/syncthing/lib/fs"
	"github.com/syncthing/syncthing/lib/ignore"
	"github.com/syncthing/syncthing/lib/osutil"
	"github.com/syncthing/syncthing/lib/protocol"
	"github.com/syncthing/syncthing/lib/scanner"
	"github.com/syncthing/syncthing/lib/stats"
	"github.com/syncthing/syncthing/lib/sync"
	"github.com/syncthing/syncthing/lib/ur/contract"
	"github.com/syncthing/syncthing/lib/versioner"
)

// How many files to send in each Index/IndexUpdate message.
const (
	maxBatchSizeBytes = 250 * 1024 // Aim for making index messages no larger than 250 KiB (uncompressed)
	maxBatchSizeFiles = 1000       // Either way, don't include more files than this
)

type service interface {
	BringToFront(string)
	Override()
	Revert()
	DelayScan(d time.Duration)
	SchedulePull()                                    // something relevant changed, we should try a pull
	Jobs(page, perpage int) ([]string, []string, int) // In progress, Queued, skipped
	Scan(subs []string) error
	Serve()
	Stop()
	Errors() []FileError
	WatchError() error
	ScheduleForceRescan(path string)
	GetStatistics() (stats.FolderStatistics, error)

	getState() (folderState, time.Time, error)
}

type Availability struct {
	ID            protocol.DeviceID `json:"id"`
	FromTemporary bool              `json:"fromTemporary"`
}

type Model interface {
	suture.Service

	connections.Model

	ResetFolder(folder string)
	DelayScan(folder string, next time.Duration)
	ScanFolder(folder string) error
	ScanFolders() map[string]error
	ScanFolderSubdirs(folder string, subs []string) error
	State(folder string) (string, time.Time, error)
	FolderErrors(folder string) ([]FileError, error)
	WatchError(folder string) error
	Override(folder string)
	Revert(folder string)
	BringToFront(folder, file string)
	GetIgnores(folder string) ([]string, []string, error)
	SetIgnores(folder string, content []string) error

	GetFolderVersions(folder string) (map[string][]versioner.FileVersion, error)
	RestoreFolderVersions(folder string, versions map[string]time.Time) (map[string]string, error)

	DBSnapshot(folder string) (*db.Snapshot, error)
	NeedFolderFiles(folder string, page, perpage int) ([]db.FileInfoTruncated, []db.FileInfoTruncated, []db.FileInfoTruncated)
	FolderProgressBytesCompleted(folder string) int64

	CurrentFolderFile(folder string, file string) (protocol.FileInfo, bool)
	CurrentGlobalFile(folder string, file string) (protocol.FileInfo, bool)
	Availability(folder string, file protocol.FileInfo, block protocol.BlockInfo) []Availability

	Completion(device protocol.DeviceID, folder string) FolderCompletion
	ConnectionStats() map[string]interface{}
	DeviceStatistics() (map[string]stats.DeviceStatistics, error)
	FolderStatistics() (map[string]stats.FolderStatistics, error)
	UsageReportingStats(report *contract.Report, version int, preview bool)

	StartDeadlockDetector(timeout time.Duration)
	GlobalDirectoryTree(folder, prefix string, levels int, dirsonly bool) map[string]interface{}
}

type model struct {
	*suture.Supervisor

	// constructor parameters
	cfg            config.Wrapper
	id             protocol.DeviceID
	clientName     string
	clientVersion  string
	db             *db.Lowlevel
	protectedFiles []string
	evLogger       events.Logger

	// constant or concurrency safe fields
	finder          *db.BlockFinder
	progressEmitter *ProgressEmitter
	shortID         protocol.ShortID
	// globalRequestLimiter limits the amount of data in concurrent incoming
	// requests
	globalRequestLimiter *byteSemaphore
	// folderIOLimiter limits the number of concurrent I/O heavy operations,
	// such as scans and pulls.
	folderIOLimiter *byteSemaphore

	// fields protected by fmut
	fmut                           sync.RWMutex
	folderCfgs                     map[string]config.FolderConfiguration                  // folder -> cfg
	folderFiles                    map[string]*db.FileSet                                 // folder -> files
	deviceStatRefs                 map[protocol.DeviceID]*stats.DeviceStatisticsReference // deviceID -> statsRef
	folderIgnores                  map[string]*ignore.Matcher                             // folder -> matcher object
	folderRunners                  map[string]service                                     // folder -> puller or scanner
	folderRunnerToken              map[string]suture.ServiceToken                         // folder -> token for folder runner
	folderRestartMuts              syncMutexMap                                           // folder -> restart mutex
	folderVersioners               map[string]versioner.Versioner                         // folder -> versioner (may be nil)
	folderEncryptionPasswordTokens map[string][]byte                                      // folder -> encryption token (may be missing, and only for encryption type folders)
	folderEncryptionFailures       map[string]map[protocol.DeviceID]error                 // folder -> device -> error regarding encryption consistency (may be missing)

	// fields protected by pmut
	pmut                sync.RWMutex
	conn                map[protocol.DeviceID]connections.Connection
	connRequestLimiters map[protocol.DeviceID]*byteSemaphore
	closed              map[protocol.DeviceID]chan struct{}
	helloMessages       map[protocol.DeviceID]protocol.Hello
	deviceDownloads     map[protocol.DeviceID]*deviceDownloadState
	remotePausedFolders map[protocol.DeviceID]map[string]struct{} // deviceID -> folders
	indexSenders        map[protocol.DeviceID]*indexSenderRegistry

	foldersRunning int32 // for testing only
}

type folderFactory func(*model, *db.FileSet, *ignore.Matcher, config.FolderConfiguration, versioner.Versioner, fs.Filesystem, events.Logger, *byteSemaphore) service

var (
	folderFactories = make(map[config.FolderType]folderFactory)
)

var (
	errDeviceUnknown     = errors.New("unknown device")
	errDevicePaused      = errors.New("device is paused")
	errDeviceIgnored     = errors.New("device is ignored")
	errDeviceRemoved     = errors.New("device has been removed")
	ErrFolderPaused      = errors.New("folder is paused")
	errFolderNotRunning  = errors.New("folder is not running")
	errFolderMissing     = errors.New("no such folder")
	errNetworkNotAllowed = errors.New("network not allowed")
	errNoVersioner       = errors.New("folder has no versioner")
	// errors about why a connection is closed
<<<<<<< HEAD
	errIgnoredFolderRemoved            = errors.New("folder no longer ignored")
	errReplacingConnection             = errors.New("replacing connection")
	errStopped                         = errors.New("Syncthing is being stopped")
	errEncryptionInvConfigLocal        = errors.New("can't encrypt data for a device when the folder type is receiveEncrypted")
	errEncryptionInvConfigRemote       = errors.New("remote has encrypted data and encrypts that data for us - this is impossible")
	errEncryptionNotEncryptedLocal     = errors.New("folder is announced as encrypted, but not configured thus")
	errEncryptionNotEncryptedRemote    = errors.New("folder is configured to be encrypted but not announced thus")
	errEncryptionNotEncryptedUntrusted = errors.New("device is untrusted, but configured to receive not encrypted data")
	errEncryptionPassword              = errors.New("different encryption passwords used")
	errEncryptionReceivedToken         = errors.New("resetting connection to send info on new encrypted folder (new cluster config)")
=======
	errIgnoredFolderRemoved         = errors.New("folder no longer ignored")
	errReplacingConnection          = errors.New("replacing connection")
	errStopped                      = errors.New("Syncthing is being stopped")
	errMissingRemoteInClusterConfig = errors.New("remote device missing in cluster config")
	errMissingLocalInClusterConfig  = errors.New("local device missing in cluster config")
>>>>>>> 2ba3be5e
)

// NewModel creates and starts a new model. The model starts in read-only mode,
// where it sends index information to connected peers and responds to requests
// for file data without altering the local folder in any way.
func NewModel(cfg config.Wrapper, id protocol.DeviceID, clientName, clientVersion string, ldb *db.Lowlevel, protectedFiles []string, evLogger events.Logger) Model {
	m := &model{
		Supervisor: suture.New("model", suture.Spec{
			Log: func(line string) {
				l.Debugln(line)
			},
			PassThroughPanics: true,
		}),

		// constructor parameters
		cfg:            cfg,
		id:             id,
		clientName:     clientName,
		clientVersion:  clientVersion,
		db:             ldb,
		protectedFiles: protectedFiles,
		evLogger:       evLogger,

		// constant or concurrency safe fields
		finder:               db.NewBlockFinder(ldb),
		progressEmitter:      NewProgressEmitter(cfg, evLogger),
		shortID:              id.Short(),
		globalRequestLimiter: newByteSemaphore(1024 * cfg.Options().MaxConcurrentIncomingRequestKiB()),
		folderIOLimiter:      newByteSemaphore(cfg.Options().MaxFolderConcurrency()),

		// fields protected by fmut
		fmut:                           sync.NewRWMutex(),
		folderCfgs:                     make(map[string]config.FolderConfiguration),
		folderFiles:                    make(map[string]*db.FileSet),
		deviceStatRefs:                 make(map[protocol.DeviceID]*stats.DeviceStatisticsReference),
		folderIgnores:                  make(map[string]*ignore.Matcher),
		folderRunners:                  make(map[string]service),
		folderRunnerToken:              make(map[string]suture.ServiceToken),
		folderVersioners:               make(map[string]versioner.Versioner),
		folderEncryptionPasswordTokens: make(map[string][]byte),
		folderEncryptionFailures:       make(map[string]map[protocol.DeviceID]error),

		// fields protected by pmut
		pmut:                sync.NewRWMutex(),
		conn:                make(map[protocol.DeviceID]connections.Connection),
		connRequestLimiters: make(map[protocol.DeviceID]*byteSemaphore),
		closed:              make(map[protocol.DeviceID]chan struct{}),
		helloMessages:       make(map[protocol.DeviceID]protocol.Hello),
		deviceDownloads:     make(map[protocol.DeviceID]*deviceDownloadState),
		remotePausedFolders: make(map[protocol.DeviceID]map[string]struct{}),
		indexSenders:        make(map[protocol.DeviceID]*indexSenderRegistry),
	}
	for devID := range cfg.Devices() {
		m.deviceStatRefs[devID] = stats.NewDeviceStatisticsReference(m.db, devID.String())
	}
	m.Add(m.progressEmitter)

	return m
}

func (m *model) Serve() {
	m.onServe()
	m.Supervisor.Serve()
}

func (m *model) ServeBackground() {
	m.onServe()
	m.Supervisor.ServeBackground()
}

func (m *model) onServe() {
	// Add and start folders
	cacheIgnoredFiles := m.cfg.Options().CacheIgnoredFiles
	for _, folderCfg := range m.cfg.Folders() {
		if folderCfg.Paused {
			folderCfg.CreateRoot()
			continue
		}
		m.newFolder(folderCfg, cacheIgnoredFiles)
	}
	m.cfg.Subscribe(m)
}

func (m *model) Stop() {
	m.cfg.Unsubscribe(m)
	m.Supervisor.Stop()
	m.pmut.RLock()
	closed := make([]chan struct{}, 0, len(m.conn))
	for id, conn := range m.conn {
		closed = append(closed, m.closed[id])
		go conn.Close(errStopped)
	}
	m.pmut.RUnlock()
	for _, c := range closed {
		<-c
	}
}

// StartDeadlockDetector starts a deadlock detector on the models locks which
// causes panics in case the locks cannot be acquired in the given timeout
// period.
func (m *model) StartDeadlockDetector(timeout time.Duration) {
	l.Infof("Starting deadlock detector with %v timeout", timeout)
	detector := newDeadlockDetector(timeout)
	detector.Watch("fmut", m.fmut)
	detector.Watch("pmut", m.pmut)
}

// Need to hold lock on m.fmut when calling this.
func (m *model) addAndStartFolderLocked(cfg config.FolderConfiguration, fset *db.FileSet, cacheIgnoredFiles bool) {
	ignores := ignore.New(cfg.Filesystem(), ignore.WithCache(cacheIgnoredFiles))
	if err := ignores.Load(".stignore"); err != nil && !fs.IsNotExist(err) {
		l.Warnln("Loading ignores:", err)
	}

	m.addAndStartFolderLockedWithIgnores(cfg, fset, ignores)
}

// Only needed for testing, use addAndStartFolderLocked instead.
func (m *model) addAndStartFolderLockedWithIgnores(cfg config.FolderConfiguration, fset *db.FileSet, ignores *ignore.Matcher) {
	m.folderCfgs[cfg.ID] = cfg
	m.folderFiles[cfg.ID] = fset
	m.folderIgnores[cfg.ID] = ignores

	_, ok := m.folderRunners[cfg.ID]
	if ok {
		l.Warnln("Cannot start already running folder", cfg.Description())
		panic("cannot start already running folder")
	}

	folderFactory, ok := folderFactories[cfg.Type]
	if !ok {
		panic(fmt.Sprintf("unknown folder type 0x%x", cfg.Type))
	}

	folder := cfg.ID

	// Find any devices for which we hold the index in the db, but the folder
	// is not shared, and drop it.
	expected := mapDevices(cfg.DeviceIDs())
	for _, available := range fset.ListDevices() {
		if _, ok := expected[available]; !ok {
			l.Debugln("dropping", folder, "state for", available)
			fset.Drop(available)
		}
	}

	v, ok := fset.Sequence(protocol.LocalDeviceID), true
	indexHasFiles := ok && v > 0
	if !indexHasFiles {
		// It's a blank folder, so this may the first time we're looking at
		// it. Attempt to create and tag with our marker as appropriate. We
		// don't really do anything with errors at this point except warn -
		// if these things don't work, we still want to start the folder and
		// it'll show up as errored later.

		if err := cfg.CreateRoot(); err != nil {
			l.Warnln("Failed to create folder root directory", err)
		} else if err = cfg.CreateMarker(); err != nil {
			l.Warnln("Failed to create folder marker:", err)
		}
	}

	ffs := fset.MtimeFS()

	if cfg.Type == config.FolderTypeReceiveEncrypted {
		if encryptionToken, err := readEncryptionToken(cfg); err == nil {
			m.folderEncryptionPasswordTokens[folder] = encryptionToken
		} else if !fs.IsNotExist(err) {
			l.Warnf("Failed to read encryption token: %v", err)
		}
	}

	// These are our metadata files, and they should always be hidden.
	_ = ffs.Hide(config.DefaultMarkerName)
	_ = ffs.Hide(".stversions")
	_ = ffs.Hide(".stignore")

	var ver versioner.Versioner
	if cfg.Versioning.Type != "" {
		var err error
		ver, err = versioner.New(cfg)
		if err != nil {
			panic(fmt.Errorf("creating versioner: %w", err))
		}
	}
	m.folderVersioners[folder] = ver

	p := folderFactory(m, fset, ignores, cfg, ver, ffs, m.evLogger, m.folderIOLimiter)

	m.folderRunners[folder] = p

	m.warnAboutOverwritingProtectedFiles(cfg, ignores)

	m.folderRunnerToken[folder] = m.Add(p)

	l.Infof("Ready to synchronize %s (%s)", cfg.Description(), cfg.Type)
}

func (m *model) warnAboutOverwritingProtectedFiles(cfg config.FolderConfiguration, ignores *ignore.Matcher) {
	if cfg.Type == config.FolderTypeSendOnly {
		return
	}

	// This is a bit of a hack.
	ffs := cfg.Filesystem()
	if ffs.Type() != fs.FilesystemTypeBasic {
		return
	}
	folderLocation := ffs.URI()

	var filesAtRisk []string
	for _, protectedFilePath := range m.protectedFiles {
		// check if file is synced in this folder
		if protectedFilePath != folderLocation && !fs.IsParent(protectedFilePath, folderLocation) {
			continue
		}

		// check if file is ignored
		relPath, _ := filepath.Rel(folderLocation, protectedFilePath)
		if ignores.Match(relPath).IsIgnored() {
			continue
		}

		filesAtRisk = append(filesAtRisk, protectedFilePath)
	}

	if len(filesAtRisk) > 0 {
		l.Warnln("Some protected files may be overwritten and cause issues. See https://docs.syncthing.net/users/config.html#syncing-configuration-files for more information. The at risk files are:", strings.Join(filesAtRisk, ", "))
	}
}

func (m *model) removeFolder(cfg config.FolderConfiguration) {
	m.fmut.RLock()
	token, ok := m.folderRunnerToken[cfg.ID]
	m.fmut.RUnlock()
	if ok {
		m.RemoveAndWait(token, 0)
	}

	// We need to hold both fmut and pmut and must acquire locks in the same
	// order always. (The locks can be *released* in any order.)
	m.fmut.Lock()
	m.pmut.RLock()

	isPathUnique := true
	for folderID, folderCfg := range m.folderCfgs {
		if folderID != cfg.ID && folderCfg.Path == cfg.Path {
			isPathUnique = false
			break
		}
	}
	if isPathUnique {
		// Delete syncthing specific files
		cfg.Filesystem().RemoveAll(config.DefaultMarkerName)
	}

	m.cleanupFolderLocked(cfg)
	for _, r := range m.indexSenders {
		r.remove(cfg.ID)
	}

	m.fmut.Unlock()
	m.pmut.RUnlock()

	// Remove it from the database
	db.DropFolder(m.db, cfg.ID)
}

// Need to hold lock on m.fmut when calling this.
func (m *model) cleanupFolderLocked(cfg config.FolderConfiguration) {
	// clear up our config maps
	delete(m.folderCfgs, cfg.ID)
	delete(m.folderFiles, cfg.ID)
	delete(m.folderIgnores, cfg.ID)
	delete(m.folderRunners, cfg.ID)
	delete(m.folderRunnerToken, cfg.ID)
	delete(m.folderVersioners, cfg.ID)
}

func (m *model) restartFolder(from, to config.FolderConfiguration, cacheIgnoredFiles bool) {
	if len(to.ID) == 0 {
		panic("bug: cannot restart empty folder ID")
	}
	if to.ID != from.ID {
		l.Warnf("bug: folder restart cannot change ID %q -> %q", from.ID, to.ID)
		panic("bug: folder restart cannot change ID")
	}
	folder := to.ID

	// This mutex protects the entirety of the restart operation, preventing
	// there from being more than one folder restart operation in progress
	// at any given time. The usual fmut/pmut stuff doesn't cover this,
	// because those locks are released while we are waiting for the folder
	// to shut down (and must be so because the folder might need them as
	// part of its operations before shutting down).
	restartMut := m.folderRestartMuts.Get(folder)
	restartMut.Lock()
	defer restartMut.Unlock()

	m.fmut.RLock()
	token, ok := m.folderRunnerToken[from.ID]
	m.fmut.RUnlock()
	if ok {
		m.RemoveAndWait(token, 0)
	}

	m.fmut.Lock()
	defer m.fmut.Unlock()

	// Cache the (maybe) existing fset before it's removed by cleanupFolderLocked
	fset := m.folderFiles[folder]

	m.cleanupFolderLocked(from)
	if to.Paused {
		// Care needs to be taken because we already hold fmut and the lock order
		// must be the same everywhere. As fmut is acquired first, this is fine.
		m.pmut.RLock()
		for _, r := range m.indexSenders {
			r.pause(to.ID)
		}
		m.pmut.RUnlock()
	} else {
		fsetNil := fset == nil
		if fsetNil {
			// Create a new fset. Might take a while and we do it under
			// locking, but it's unsafe to create fset:s concurrently so
			// that's the price we pay.
			fset = db.NewFileSet(folder, to.Filesystem(), m.db)
		}
		m.addAndStartFolderLocked(to, fset, cacheIgnoredFiles)
		if fsetNil || from.Paused {
			for _, devID := range to.DeviceIDs() {
				indexSenders, ok := m.indexSenders[devID]
				if !ok {
					continue
				}
				indexSenders.resume(to, fset)
			}
		}
	}

	var infoMsg string
	switch {
	case to.Paused:
		infoMsg = "Paused"
	case from.Paused:
		infoMsg = "Unpaused"
	default:
		infoMsg = "Restarted"
	}
	l.Infof("%v folder %v (%v)", infoMsg, to.Description(), to.Type)
}

func (m *model) newFolder(cfg config.FolderConfiguration, cacheIgnoredFiles bool) {
	// Creating the fileset can take a long time (metadata calculation) so
	// we do it outside of the lock.
	fset := db.NewFileSet(cfg.ID, cfg.Filesystem(), m.db)

	m.fmut.Lock()
	defer m.fmut.Unlock()
	m.addAndStartFolderLocked(cfg, fset, cacheIgnoredFiles)
}

func (m *model) UsageReportingStats(report *contract.Report, version int, preview bool) {
	if version >= 3 {
		// Block stats
		blockStatsMut.Lock()
		for k, v := range blockStats {
			switch k {
			case "total":
				report.BlockStats.Total = v
			case "renamed":
				report.BlockStats.Renamed = v
			case "reused":
				report.BlockStats.Reused = v
			case "pulled":
				report.BlockStats.Pulled = v
			case "copyOrigin":
				report.BlockStats.CopyOrigin = v
			case "copyOriginShifted":
				report.BlockStats.CopyOriginShifted = v
			case "copyElsewhere":
				report.BlockStats.CopyElsewhere = v
			}
			// Reset counts, as these are incremental
			if !preview {
				blockStats[k] = 0
			}
		}
		blockStatsMut.Unlock()

		// Transport stats
		m.pmut.RLock()
		for _, conn := range m.conn {
			report.TransportStats[conn.Transport()]++
		}
		m.pmut.RUnlock()

		// Ignore stats
		var seenPrefix [3]bool
		for folder := range m.cfg.Folders() {
			lines, _, err := m.GetIgnores(folder)
			if err != nil {
				continue
			}
			report.IgnoreStats.Lines += len(lines)

			for _, line := range lines {
				// Allow prefixes to be specified in any order, but only once.
				for {
					if strings.HasPrefix(line, "!") && !seenPrefix[0] {
						seenPrefix[0] = true
						line = line[1:]
						report.IgnoreStats.Inverts++
					} else if strings.HasPrefix(line, "(?i)") && !seenPrefix[1] {
						seenPrefix[1] = true
						line = line[4:]
						report.IgnoreStats.Folded++
					} else if strings.HasPrefix(line, "(?d)") && !seenPrefix[2] {
						seenPrefix[2] = true
						line = line[4:]
						report.IgnoreStats.Deletable++
					} else {
						seenPrefix[0] = false
						seenPrefix[1] = false
						seenPrefix[2] = false
						break
					}
				}

				// Noops, remove
				line = strings.TrimSuffix(line, "**")
				line = strings.TrimPrefix(line, "**/")

				if strings.HasPrefix(line, "/") {
					report.IgnoreStats.Rooted++
				} else if strings.HasPrefix(line, "#include ") {
					report.IgnoreStats.Includes++
					if strings.Contains(line, "..") {
						report.IgnoreStats.EscapedIncludes++
					}
				}

				if strings.Contains(line, "**") {
					report.IgnoreStats.DoubleStars++
					// Remove not to trip up star checks.
					line = strings.Replace(line, "**", "", -1)
				}

				if strings.Contains(line, "*") {
					report.IgnoreStats.Stars++
				}
			}
		}
	}
}

type ConnectionInfo struct {
	protocol.Statistics
	Connected     bool
	Paused        bool
	Address       string
	ClientVersion string
	Type          string
	Crypto        string
}

func (info ConnectionInfo) MarshalJSON() ([]byte, error) {
	return json.Marshal(map[string]interface{}{
		"at":            info.At,
		"inBytesTotal":  info.InBytesTotal,
		"outBytesTotal": info.OutBytesTotal,
		"connected":     info.Connected,
		"paused":        info.Paused,
		"address":       info.Address,
		"clientVersion": info.ClientVersion,
		"type":          info.Type,
		"crypto":        info.Crypto,
	})
}

// ConnectionStats returns a map with connection statistics for each device.
func (m *model) ConnectionStats() map[string]interface{} {
	m.pmut.RLock()
	defer m.pmut.RUnlock()

	res := make(map[string]interface{})
	devs := m.cfg.Devices()
	conns := make(map[string]ConnectionInfo, len(devs))
	for device, deviceCfg := range devs {
		hello := m.helloMessages[device]
		versionString := hello.ClientVersion
		if hello.ClientName != "syncthing" {
			versionString = hello.ClientName + " " + hello.ClientVersion
		}
		ci := ConnectionInfo{
			ClientVersion: strings.TrimSpace(versionString),
			Paused:        deviceCfg.Paused,
		}
		if conn, ok := m.conn[device]; ok {
			ci.Type = conn.Type()
			ci.Crypto = conn.Crypto()
			ci.Connected = ok
			ci.Statistics = conn.Statistics()
			if addr := conn.RemoteAddr(); addr != nil {
				ci.Address = addr.String()
			}
		}

		conns[device.String()] = ci
	}

	res["connections"] = conns

	in, out := protocol.TotalInOut()
	res["total"] = ConnectionInfo{
		Statistics: protocol.Statistics{
			At:            time.Now(),
			InBytesTotal:  in,
			OutBytesTotal: out,
		},
	}

	return res
}

// DeviceStatistics returns statistics about each device
func (m *model) DeviceStatistics() (map[string]stats.DeviceStatistics, error) {
	m.fmut.RLock()
	defer m.fmut.RUnlock()
	res := make(map[string]stats.DeviceStatistics, len(m.deviceStatRefs))
	for id, sr := range m.deviceStatRefs {
		stats, err := sr.GetStatistics()
		if err != nil {
			return nil, err
		}
		res[id.String()] = stats
	}
	return res, nil
}

// FolderStatistics returns statistics about each folder
func (m *model) FolderStatistics() (map[string]stats.FolderStatistics, error) {
	res := make(map[string]stats.FolderStatistics)
	m.fmut.RLock()
	defer m.fmut.RUnlock()
	for id, runner := range m.folderRunners {
		stats, err := runner.GetStatistics()
		if err != nil {
			return nil, err
		}
		res[id] = stats
	}
	return res, nil
}

type FolderCompletion struct {
	CompletionPct float64
	GlobalBytes   int64
	NeedBytes     int64
	GlobalItems   int
	NeedItems     int
	NeedDeletes   int
	Sequence      int64
}

func newFolderCompletion(global, need db.Counts, sequence int64) FolderCompletion {
	comp := FolderCompletion{
		GlobalBytes: global.Bytes,
		NeedBytes:   need.Bytes,
		GlobalItems: global.Files + global.Directories + global.Symlinks,
		NeedItems:   need.Files + need.Directories + need.Symlinks,
		NeedDeletes: need.Deleted,
		Sequence:    sequence,
	}
	comp.setComplectionPct()
	return comp
}

func (comp *FolderCompletion) add(other FolderCompletion) {
	comp.GlobalBytes += other.GlobalBytes
	comp.NeedBytes += other.NeedBytes
	comp.GlobalItems += other.GlobalItems
	comp.NeedItems += other.NeedItems
	comp.NeedDeletes += other.NeedDeletes
	comp.setComplectionPct()
}

func (comp *FolderCompletion) setComplectionPct() {
	if comp.GlobalBytes == 0 {
		comp.CompletionPct = 100
	} else {
		needRatio := float64(comp.NeedBytes) / float64(comp.GlobalBytes)
		comp.CompletionPct = 100 * (1 - needRatio)
	}

	// If the completion is 100% but there are deletes we need to handle,
	// drop it down a notch. Hack for consumers that look only at the
	// percentage (our own GUI does the same calculation as here on its own
	// and needs the same fixup).
	if comp.NeedBytes == 0 && comp.NeedDeletes > 0 {
		comp.CompletionPct = 95 // chosen by fair dice roll
	}
}

// Map returns the members as a map, e.g. used in api to serialize as Json.
func (comp FolderCompletion) Map() map[string]interface{} {
	return map[string]interface{}{
		"completion":  comp.CompletionPct,
		"globalBytes": comp.GlobalBytes,
		"needBytes":   comp.NeedBytes,
		"globalItems": comp.GlobalItems,
		"needItems":   comp.NeedItems,
		"needDeletes": comp.NeedDeletes,
		"sequence":    comp.Sequence,
	}
}

// Completion returns the completion status, in percent with some counters,
// for the given device and folder. The device can be any known device ID
// (including the local device) or explicitly protocol.LocalDeviceID. An
// empty folder string means the aggregate of all folders shared with the
// given device.
func (m *model) Completion(device protocol.DeviceID, folder string) FolderCompletion {
	// The user specifically asked for our own device ID. Internally that is
	// known as protocol.LocalDeviceID so translate.
	if device == m.id {
		device = protocol.LocalDeviceID
	}

	if folder != "" {
		// We want completion for a specific folder.
		return m.folderCompletion(device, folder)
	}

	// We want completion for all (shared) folders as an aggregate.
	var comp FolderCompletion
	for _, fcfg := range m.cfg.FolderList() {
		if device == protocol.LocalDeviceID || fcfg.SharedWith(device) {
			comp.add(m.folderCompletion(device, fcfg.ID))
		}
	}
	return comp
}

func (m *model) folderCompletion(device protocol.DeviceID, folder string) FolderCompletion {
	m.fmut.RLock()
	rf, ok := m.folderFiles[folder]
	m.fmut.RUnlock()
	if !ok {
		return FolderCompletion{} // Folder doesn't exist, so we hardly have any of it
	}

	snap := rf.Snapshot()
	defer snap.Release()

	m.pmut.RLock()
	downloaded := m.deviceDownloads[device].BytesDownloaded(folder)
	m.pmut.RUnlock()

	need := snap.NeedSize(device)
	need.Bytes -= downloaded
	// This might might be more than it really is, because some blocks can be of a smaller size.
	if need.Bytes < 0 {
		need.Bytes = 0
	}

	comp := newFolderCompletion(snap.GlobalSize(), need, snap.Sequence(device))

	l.Debugf("%v Completion(%s, %q): %v", m, device, folder, comp.Map())
	return comp
}

// DBSnapshot returns a snapshot of the database content relevant to the given folder.
func (m *model) DBSnapshot(folder string) (*db.Snapshot, error) {
	m.fmut.RLock()
	err := m.checkFolderRunningLocked(folder)
	rf := m.folderFiles[folder]
	m.fmut.RUnlock()
	if err != nil {
		return nil, err
	}
	return rf.Snapshot(), nil
}

func (m *model) FolderProgressBytesCompleted(folder string) int64 {
	return m.progressEmitter.BytesCompleted(folder)
}

// NeedFolderFiles returns paginated list of currently needed files in
// progress, queued, and to be queued on next puller iteration.
func (m *model) NeedFolderFiles(folder string, page, perpage int) ([]db.FileInfoTruncated, []db.FileInfoTruncated, []db.FileInfoTruncated) {
	m.fmut.RLock()
	rf, rfOk := m.folderFiles[folder]
	runner, runnerOk := m.folderRunners[folder]
	cfg := m.folderCfgs[folder]
	m.fmut.RUnlock()

	if !rfOk {
		return nil, nil, nil
	}

	snap := rf.Snapshot()
	defer snap.Release()
	var progress, queued, rest []db.FileInfoTruncated
	var seen map[string]struct{}

	skip := (page - 1) * perpage
	get := perpage

	if runnerOk {
		progressNames, queuedNames, skipped := runner.Jobs(page, perpage)

		progress = make([]db.FileInfoTruncated, len(progressNames))
		queued = make([]db.FileInfoTruncated, len(queuedNames))
		seen = make(map[string]struct{}, len(progressNames)+len(queuedNames))

		for i, name := range progressNames {
			if f, ok := snap.GetGlobalTruncated(name); ok {
				progress[i] = f
				seen[name] = struct{}{}
			}
		}

		for i, name := range queuedNames {
			if f, ok := snap.GetGlobalTruncated(name); ok {
				queued[i] = f
				seen[name] = struct{}{}
			}
		}

		get -= len(seen)
		if get == 0 {
			return progress, queued, nil
		}
		skip -= skipped
	}

	rest = make([]db.FileInfoTruncated, 0, perpage)
	snap.WithNeedTruncated(protocol.LocalDeviceID, func(f protocol.FileIntf) bool {
		if cfg.IgnoreDelete && f.IsDeleted() {
			return true
		}

		if skip > 0 {
			skip--
			return true
		}
		ft := f.(db.FileInfoTruncated)
		if _, ok := seen[ft.Name]; !ok {
			rest = append(rest, ft)
			get--
		}
		return get > 0
	})

	return progress, queued, rest
}

// Index is called when a new device is connected and we receive their full index.
// Implements the protocol.Model interface.
func (m *model) Index(deviceID protocol.DeviceID, folder string, fs []protocol.FileInfo) error {
	return m.handleIndex(deviceID, folder, fs, false)
}

// IndexUpdate is called for incremental updates to connected devices' indexes.
// Implements the protocol.Model interface.
func (m *model) IndexUpdate(deviceID protocol.DeviceID, folder string, fs []protocol.FileInfo) error {
	return m.handleIndex(deviceID, folder, fs, true)
}

func (m *model) handleIndex(deviceID protocol.DeviceID, folder string, fs []protocol.FileInfo, update bool) error {
	op := "Index"
	if update {
		op += " update"
	}

	l.Debugf("%v (in): %s / %q: %d files", op, deviceID, folder, len(fs))

	if cfg, ok := m.cfg.Folder(folder); !ok || !cfg.SharedWith(deviceID) {
		l.Infof("%v for unexpected folder ID %q sent from device %q; ensure that the folder exists and that this device is selected under \"Share With\" in the folder configuration.", op, folder, deviceID)
		return errors.Wrap(errFolderMissing, folder)
	} else if cfg.Paused {
		l.Debugf("%v for paused folder (ID %q) sent from device %q.", op, folder, deviceID)
		return errors.Wrap(ErrFolderPaused, folder)
	}

	m.fmut.RLock()
	files, existing := m.folderFiles[folder]
	runner, running := m.folderRunners[folder]
	m.fmut.RUnlock()

	if !existing {
		l.Infof("%v for nonexistent folder %q", op, folder)
		return errors.Wrap(errFolderMissing, folder)
	}

	if running {
		defer runner.SchedulePull()
	}

	m.pmut.RLock()
	downloads := m.deviceDownloads[deviceID]
	m.pmut.RUnlock()
	downloads.Update(folder, makeForgetUpdate(fs))

	if !update {
		files.Drop(deviceID)
	}
	for i := range fs {
		// The local attributes should never be transmitted over the wire.
		// Make sure they look like they weren't.
		fs[i].LocalFlags = 0
		fs[i].VersionHash = nil
	}
	files.Update(deviceID, fs)

	seq := files.Sequence(deviceID)
	m.evLogger.Log(events.RemoteIndexUpdated, map[string]interface{}{
		"device":   deviceID.String(),
		"folder":   folder,
		"items":    len(fs),
		"sequence": seq,
		"version":  seq, // legacy for sequence
	})

	return nil
}

func (m *model) ClusterConfig(deviceID protocol.DeviceID, cm protocol.ClusterConfig) error {
	// Check the peer device's announced folders against our own. Emits events
	// for folders that we don't expect (unknown or not shared).
	// Also, collect a list of folders we do share, and if he's interested in
	// temporary indexes, subscribe the connection.

	m.pmut.RLock()
	indexSenderRegistry, ok := m.indexSenders[deviceID]
	m.pmut.RUnlock()
	if !ok {
		panic("bug: ClusterConfig called on closed or nonexistent connection")
	}

	changed := false
	deviceCfg, ok := m.cfg.Devices()[deviceID]
	if !ok {
		l.Debugln("Device disappeared from config while processing cluster-config")
		return errDeviceUnknown
	}

	// Assemble the device information from the connected device about
	// themselves and us for all folders.
	ccDevicesRemote := make(map[string]protocol.Device, len(cm.Folders))
	ccDevicesLocal := make(map[string]protocol.Device, len(cm.Folders))
	for _, folder := range cm.Folders {
		var foundRemote, foundLocal bool
		for _, dev := range folder.Devices {
			if dev.ID == m.id {
				ccDevicesLocal[folder.ID] = dev
				foundLocal = true
			} else if dev.ID == deviceID {
				ccDevicesRemote[folder.ID] = dev
				foundRemote = true
			}
			if foundRemote && foundLocal {
				break
			}
		}
	}

	// Needs to happen outside of the fmut, as can cause CommitConfiguration
	if deviceCfg.AutoAcceptFolders {
		changedFolders := make([]config.FolderConfiguration, 0, len(cm.Folders))
		for _, folder := range cm.Folders {
			if fcfg, fchanged := m.handleAutoAccepts(deviceID, folder, ccDevicesRemote, ccDevicesLocal); fchanged {
				changedFolders = append(changedFolders, fcfg)
			}
		}
		if len(changedFolders) > 0 {
			// Need to wait for the waiter, as this calls CommitConfiguration,
			// which sets up the folder and as we return from this call,
			// ClusterConfig starts poking at m.folderFiles and other things
			// that might not exist until the config is committed.
			w, _ := m.cfg.SetFolders(changedFolders)
			w.Wait()
			changed = true
		}
	}

<<<<<<< HEAD
	changedHere, tempIndexFolders, paused, indexSenderTokens, err := m.ccHandleFolders(cm.Folders, deviceCfg, ccDevicesRemote, ccDevicesLocal, conn, closed)
	if err != nil {
		return err
	}
	changed = changed || changedHere

	m.pmut.Lock()
	m.remotePausedFolders[deviceID] = paused
	m.indexSenderTokens[deviceID] = indexSenderTokens
	m.pmut.Unlock()

	// This breaks if we send multiple CM messages during the same connection.
	if len(tempIndexFolders) > 0 {
		m.pmut.RLock()
		conn, ok := m.conn[deviceID]
		m.pmut.RUnlock()
		// In case we've got ClusterConfig, and the connection disappeared
		// from infront of our nose.
		if ok {
			m.progressEmitter.temporaryIndexSubscribe(conn, tempIndexFolders)
		}
	}

	if deviceCfg.Introducer {
		folders, devices, foldersDevices, introduced := m.handleIntroductions(deviceCfg, cm)
		folders, devices, deintroduced := m.handleDeintroductions(deviceCfg, foldersDevices, folders, devices)
		if introduced || deintroduced {
			changed = true
			cfg := m.cfg.RawCopy()
			cfg.Folders = make([]config.FolderConfiguration, 0, len(folders))
			for _, fcfg := range folders {
				cfg.Folders = append(cfg.Folders, fcfg)
			}
			cfg.Devices = make([]config.DeviceConfiguration, len(devices))
			for _, dcfg := range devices {
				cfg.Devices = append(cfg.Devices, dcfg)
			}
			m.cfg.Replace(cfg)
		}
	}

	if changed {
		if err := m.cfg.Save(); err != nil {
			l.Warnln("Failed to save config", err)
		}
	}

	return nil
}

func (m *model) ccHandleFolders(folders []protocol.Folder, deviceCfg config.DeviceConfiguration, ccDevicesRemote, ccDevicesLocal map[string]protocol.Device, conn protocol.Connection, closed chan struct{}) (bool, []string, []string, []suture.ServiceToken, error) {
	var changed bool
	var folderDevice config.FolderDeviceConfiguration
	tempIndexFolders := make([]string, 0, len(folders))
	paused := make([]string, 0, len(folders))
	indexSenderTokens := make([]suture.ServiceToken, 0, len(folders))
	deviceID := deviceCfg.DeviceID
	for _, folder := range folders {
		cfg, ok := m.cfg.Folder(folder.ID)
		if ok {
			folderDevice, ok = cfg.Device(deviceID)
		}
		if !ok {
=======
	paused := make(map[string]struct{}, len(cm.Folders))
	seenFolders := make(map[string]struct{}, len(cm.Folders))
	for _, folder := range cm.Folders {
		seenFolders[folder.ID] = struct{}{}

		cfg, ok := m.cfg.Folder(folder.ID)
		if !ok || !cfg.SharedWith(deviceID) {
			indexSenderRegistry.remove(folder.ID)
>>>>>>> 2ba3be5e
			if deviceCfg.IgnoredFolder(folder.ID) {
				l.Infof("Ignoring folder %s from device %s since we are configured to", folder.Description(), deviceID)
				continue
			}
			m.cfg.AddOrUpdatePendingFolder(folder.ID, folder.Label, deviceID)
			changed = true
			m.evLogger.Log(events.FolderRejected, map[string]string{
				"folder":      folder.ID,
				"folderLabel": folder.Label,
				"device":      deviceID.String(),
			})
			l.Infof("Unexpected folder %s sent from device %q; ensure that the folder exists and that this device is selected under \"Share With\" in the folder configuration.", folder.Description(), deviceID)
			continue
		}

		var foundRemote, foundLocal bool
		var remoteDeviceInfo, localDeviceInfo protocol.Device
		for _, dev := range folder.Devices {
			if dev.ID == m.id {
				localDeviceInfo = dev
				foundLocal = true
			} else if dev.ID == deviceID {
				remoteDeviceInfo = dev
				foundRemote = true
			}
			if foundRemote && foundLocal {
				break
			}
		}
		if !foundRemote {
			l.Infof("Device %v sent cluster-config without the device info for the remote on folder %v", deviceID, folder.Description())
			return errMissingRemoteInClusterConfig
		}
		if !foundLocal {
			l.Infof("Device %v sent cluster-config without the device info for us locally on folder %v", deviceID, folder.Description())
			return errMissingLocalInClusterConfig
		}

		if folder.Paused {
			indexSenderRegistry.remove(folder.ID)
			paused[cfg.ID] = struct{}{}
			continue
		}

		if cfg.Paused {
			indexSenderRegistry.addPaused(cfg, localDeviceInfo, remoteDeviceInfo)
			continue
		}

		m.fmut.RLock()
		fs, ok := m.folderFiles[folder.ID]
		m.fmut.RUnlock()
		if !ok {
			// Shouldn't happen because !cfg.Paused, but might happen
			// if the folder is about to be unpaused, but not yet.
			l.Debugln("ccH: no fset", folder.ID)
			continue
		}

		ccDeviceRemote, hasCCDeviceRemote := ccDevicesRemote[folder.ID]
		ccDeviceLocal, hasCCDeviceLocal := ccDevicesLocal[folder.ID]

		if err := m.ccCheckEncryption(cfg, folderDevice, ccDeviceRemote, ccDeviceLocal, hasCCDeviceRemote, hasCCDeviceLocal, deviceCfg.Untrusted); err != nil {
			sameError := false
			if devs, ok := m.folderEncryptionFailures[folder.ID]; ok {
				sameError = devs[deviceID] == err
			} else {
				m.folderEncryptionFailures[folder.ID] = make(map[protocol.DeviceID]error)
			}
			m.folderEncryptionFailures[folder.ID][deviceID] = err
			msg := fmt.Sprintf("Failure checking encryption consistency with device %v for folder %v: %v", deviceID, cfg.Description(), err)
			if sameError || err == errEncryptionReceivedToken {
				l.Debugln(msg)
			} else {
				l.Warnln(msg)
			}

			return changed, tempIndexFolders, paused, indexSenderTokens, err
		}
		if devErrs, ok := m.folderEncryptionFailures[folder.ID]; ok {
			if len(devErrs) == 1 {
				delete(m.folderEncryptionFailures, folder.ID)
			} else {
				delete(m.folderEncryptionFailures[folder.ID], deviceID)
			}
		}

		// Handle indexes

		if !folder.DisableTempIndexes {
			tempIndexFolders = append(tempIndexFolders, folder.ID)
		}

<<<<<<< HEAD
		myIndexID := fs.IndexID(protocol.LocalDeviceID)
		mySequence := fs.Sequence(protocol.LocalDeviceID)
		var startSequence int64

		// This is the other side's description of what it knows
		// about us. Lets check to see if we can start sending index
		// updates directly or need to send the index from start...

		if hasCCDeviceLocal && ccDeviceLocal.IndexID == myIndexID && ccDeviceLocal.MaxSequence <= mySequence {
			// They say they've seen our index ID before and their
			// max sequence is consistent with ours, so we can
			// send a delta update only.
			l.Debugf("Device %v folder %s is delta index compatible (mlv=%d)", deviceID, folder.Description(), ccDeviceLocal.MaxSequence)
			startSequence = ccDeviceLocal.MaxSequence
		} else if !hasCCDeviceLocal {
			l.Debugf("Device %v folder %s sent no info about us", deviceID, folder.Description())
		} else if ccDeviceLocal.IndexID == myIndexID {
			// Safety check above failed: They claim to have more or newer
			// index data than we have - either we have lost
			// index data, or reset the index without resetting
			// the IndexID, or something else weird has
			// happened. We send a full index to reset the
			// situation.
			l.Infof("Device %v folder %s is delta index compatible, but seems out of sync with reality", deviceID, folder.Description())
		} else if ccDeviceLocal.IndexID != 0 {
			// They say they've seen an index ID from us, but it's
			// not the right one. Either they are confused or we
			// must have reset our database since last talking to
			// them. We'll start with a full index transfer.
			l.Infof("Device %v folder %s has mismatching index ID for us (%v != %v)", deviceID, folder.Description(), ccDeviceLocal.IndexID, myIndexID)
		}

		// This is the other side's description of themselves. We
		// check to see that it matches the IndexID we have on file,
		// otherwise we drop our old index data and expect to get a
		// completely new set.

		switch {
		case !hasCCDeviceRemote:
			l.Debugf("Device %v folder %s sent no info about themselves", deviceID, folder.Description())
			fallthrough
		case ccDeviceRemote.IndexID == 0:
			// They're not announcing an index ID. This means they
			// do not support delta indexes and we should clear any
			// information we have from them before accepting their
			// index, which will presumably be a full index.
			fs.Drop(deviceID)
		default:
			theirIndexID := fs.IndexID(deviceID)
			if ccDeviceRemote.IndexID != theirIndexID {
				// The index ID we have on file is not what they're
				// announcing. They must have reset their database and
				// will probably send us a full index. We drop any
				// information we have and remember this new index ID
				// instead.
				l.Infof("Device %v folder %s has a new index ID (%v)", deviceID, folder.Description(), ccDeviceRemote.IndexID)
				fs.Drop(deviceID)
				fs.SetIndexID(deviceID, ccDeviceRemote.IndexID)
			} else {
				// They're sending a recognized index ID and will most
				// likely use delta indexes. We might already have files
				// that we need to pull so let the folder runner know
				// that it should recheck the index data.
				m.fmut.RLock()
				if runner := m.folderRunners[folder.ID]; runner != nil {
					defer runner.SchedulePull()
				}
				m.fmut.RUnlock()
			}
		}

		is := &indexSender{
			conn:                     conn,
			connClosed:               closed,
			folder:                   folder.ID,
			folderIsReceiveEncrypted: cfg.Type == config.FolderTypeReceiveEncrypted,
			fset:                     fs,
			prevSequence:             startSequence,
			evLogger:                 m.evLogger,
=======
		indexSenderRegistry.add(cfg, fs, localDeviceInfo, remoteDeviceInfo)

		// We might already have files that we need to pull so let the
		// folder runner know that it should recheck the index data.
		m.fmut.RLock()
		if runner := m.folderRunners[folder.ID]; runner != nil {
			defer runner.SchedulePull()
>>>>>>> 2ba3be5e
		}
		m.fmut.RUnlock()
	}

<<<<<<< HEAD
	return changed, tempIndexFolders, paused, indexSenderTokens, nil
}
=======
	indexSenderRegistry.removeAllExcept(seenFolders)

	m.pmut.Lock()
	m.remotePausedFolders[deviceID] = paused
	m.pmut.Unlock()
>>>>>>> 2ba3be5e

func (m *model) ccCheckEncryption(fcfg config.FolderConfiguration, folderDevice config.FolderDeviceConfiguration, ccDeviceRemote, ccDeviceLocal protocol.Device, hasCCDeviceRemote, hasCCDeviceLocal, deviceUntrusted bool) error {
	hasTokenRemote := hasCCDeviceRemote && len(ccDeviceRemote.EncryptionPasswordToken) > 0
	hasTokenLocal := hasCCDeviceLocal && len(ccDeviceLocal.EncryptionPasswordToken) > 0
	isEncryptedRemote := folderDevice.EncryptionPassword != ""
	isEncryptedLocal := fcfg.Type == config.FolderTypeReceiveEncrypted

	if !isEncryptedRemote && !isEncryptedLocal && deviceUntrusted {
		return errEncryptionNotEncryptedUntrusted
	}

	if !(hasTokenRemote || hasTokenLocal || isEncryptedRemote || isEncryptedLocal) {
		// Noone cares about encryption here
		return nil
	}

	if isEncryptedRemote && isEncryptedLocal {
		// Should never happen, but config racyness and be safe.
		return errEncryptionInvConfigLocal
	}

	if hasTokenRemote && hasTokenLocal {
		return errEncryptionInvConfigRemote
	}

	if !(hasTokenRemote || hasTokenLocal) {
		return errEncryptionNotEncryptedRemote
	}

	if !(isEncryptedRemote || isEncryptedLocal) {
		return errEncryptionNotEncryptedLocal
	}

	if isEncryptedRemote {
		passwordToken := protocol.PasswordToken(fcfg.ID, folderDevice.EncryptionPassword)
		match := false
		if hasTokenLocal {
			match = bytes.Equal(passwordToken, ccDeviceLocal.EncryptionPasswordToken)
		} else {
			// hasTokenRemote == true
			match = bytes.Equal(passwordToken, ccDeviceRemote.EncryptionPasswordToken)
		}
		if !match {
			return errEncryptionPassword
		}
		return nil
	}

	// isEncryptedLocal == true

	var ccToken []byte
	if hasTokenLocal {
		ccToken = ccDeviceLocal.EncryptionPasswordToken
	} else {
		// hasTokenRemote == true
		ccToken = ccDeviceRemote.EncryptionPasswordToken
	}
	m.fmut.RLock()
	token, ok := m.folderEncryptionPasswordTokens[fcfg.ID]
	m.fmut.RUnlock()
	if !ok {
		var err error
		token, err = readEncryptionToken(fcfg)
		if err != nil && !fs.IsNotExist(err) {
			return err
		}
		if err == nil {
			m.fmut.Lock()
			m.folderEncryptionPasswordTokens[fcfg.ID] = token
			m.fmut.Unlock()
		} else {
			if err := writeEncryptionToken(ccToken, fcfg); err != nil {
				return err
			}
			m.fmut.Lock()
			m.folderEncryptionPasswordTokens[fcfg.ID] = ccToken
			m.fmut.Unlock()
			// We can only announce ourselfs once we have the token,
			// thus we need to resend CCs now that we have it.
			m.pmut.RLock()
			for _, id := range fcfg.DeviceIDs() {
				m.resendClusterConfigLocked(id)
			}
			m.pmut.RUnlock()
			return nil
		}
	}
	if !bytes.Equal(token, ccToken) {
		return errEncryptionPassword
	}
	return nil
}

// Requires pmut readlock
func (m *model) resendClusterConfigLocked(id protocol.DeviceID) {
	if conn, ok := m.conn[id]; ok {
		cm := m.generateClusterConfig(id)
		go conn.ClusterConfig(cm)
	}
}

// handleIntroductions handles adding devices/folders that are shared by an introducer device
func (m *model) handleIntroductions(introducerCfg config.DeviceConfiguration, cm protocol.ClusterConfig) (map[string]config.FolderConfiguration, map[protocol.DeviceID]config.DeviceConfiguration, folderDeviceSet, bool) {
	changed := false
	folders := m.cfg.Folders()
	devices := m.cfg.Devices()

	foldersDevices := make(folderDeviceSet)

	for _, folder := range cm.Folders {
		// Adds devices which we do not have, but the introducer has
		// for the folders that we have in common. Also, shares folders
		// with devices that we have in common, yet are currently not sharing
		// the folder.

		fcfg, ok := folders[folder.ID]
		if !ok {
			// Don't have this folder, carry on.
			continue
		}

		folderChanged := false

		for _, device := range folder.Devices {
			// No need to share with self.
			if device.ID == m.id {
				continue
			}

			foldersDevices.set(device.ID, folder.ID)

			if _, ok := m.cfg.Devices()[device.ID]; !ok {
				// The device is currently unknown. Add it to the config.
				devices[device.ID] = m.introduceDevice(device, introducerCfg)
			} else if fcfg.SharedWith(device.ID) {
				// We already share the folder with this device, so
				// nothing to do.
				continue
			}

			// We don't yet share this folder with this device. Add the device
			// to sharing list of the folder.
			l.Infof("Sharing folder %s with %v (vouched for by introducer %v)", folder.Description(), device.ID, introducerCfg.DeviceID)
			fcfg.Devices = append(fcfg.Devices, config.FolderDeviceConfiguration{
				DeviceID:     device.ID,
				IntroducedBy: introducerCfg.DeviceID,
			})
			folderChanged = true
		}

		if folderChanged {
			folders[fcfg.ID] = fcfg
			changed = true
		}
	}

	return folders, devices, foldersDevices, changed
}

// handleDeintroductions handles removals of devices/shares that are removed by an introducer device
func (m *model) handleDeintroductions(introducerCfg config.DeviceConfiguration, foldersDevices folderDeviceSet, folders map[string]config.FolderConfiguration, devices map[protocol.DeviceID]config.DeviceConfiguration) (map[string]config.FolderConfiguration, map[protocol.DeviceID]config.DeviceConfiguration, bool) {
	if introducerCfg.SkipIntroductionRemovals {
		return folders, devices, false
	}

	changed := false
	devicesNotIntroduced := make(map[protocol.DeviceID]struct{})

	// Check if we should unshare some folders, if the introducer has unshared them.
	for folderID, folderCfg := range folders {
		for k := 0; k < len(folderCfg.Devices); k++ {
			if folderCfg.Devices[k].IntroducedBy != introducerCfg.DeviceID {
				devicesNotIntroduced[folderCfg.Devices[k].DeviceID] = struct{}{}
				continue
			}
			if !foldersDevices.has(folderCfg.Devices[k].DeviceID, folderCfg.ID) {
				// We could not find that folder shared on the
				// introducer with the device that was introduced to us.
				// We should follow and unshare as well.
				l.Infof("Unsharing folder %s with %v as introducer %v no longer shares the folder with that device", folderCfg.Description(), folderCfg.Devices[k].DeviceID, folderCfg.Devices[k].IntroducedBy)
				folderCfg.Devices = append(folderCfg.Devices[:k], folderCfg.Devices[k+1:]...)
				folders[folderID] = folderCfg
				k--
				changed = true
			}
		}
	}

	// Check if we should remove some devices, if the introducer no longer
	// shares any folder with them. Yet do not remove if we share other
	// folders that haven't been introduced by the introducer.
	for deviceID, device := range devices {
		if device.IntroducedBy == introducerCfg.DeviceID {
			if !foldersDevices.hasDevice(deviceID) {
				if _, ok := devicesNotIntroduced[deviceID]; !ok {
					// The introducer no longer shares any folder with the
					// device, remove the device.
					l.Infof("Removing device %v as introducer %v no longer shares any folders with that device", deviceID, device.IntroducedBy)
					changed = true
					delete(devices, deviceID)
					continue
				}
				l.Infof("Would have removed %v as %v no longer shares any folders, yet there are other folders that are shared with this device that haven't been introduced by this introducer.", deviceID, device.IntroducedBy)
			}
		}
	}

	return folders, devices, changed
}

// handleAutoAccepts handles adding and sharing folders for devices that have
// AutoAcceptFolders set to true.
func (m *model) handleAutoAccepts(deviceID protocol.DeviceID, folder protocol.Folder, ccDevicesRemote, ccDevicesLocal map[string]protocol.Device) (config.FolderConfiguration, bool) {
	ccDeviceRemote, hasCCDeviceRemote := ccDevicesRemote[folder.ID]
	ccDeviceLocal, hasCCDeviceLocal := ccDevicesLocal[folder.ID]
	if cfg, ok := m.cfg.Folder(folder.ID); !ok {
		if !hasCCDeviceRemote || !hasCCDeviceLocal {
			l.Infof("Failed to auto-accept folder %s from %s due to missing information on encryption from remote device", folder.Description(), deviceID)
			return config.FolderConfiguration{}, false
		}
		defaultPath := m.cfg.Options().DefaultFolderPath
		defaultPathFs := fs.NewFilesystem(fs.FilesystemTypeBasic, defaultPath)
		pathAlternatives := []string{
			sanitizePath(folder.Label),
			sanitizePath(folder.ID),
		}
		for _, path := range pathAlternatives {
			if _, err := defaultPathFs.Lstat(path); !fs.IsNotExist(err) {
				continue
			}

			fcfg := config.NewFolderConfiguration(m.id, folder.ID, folder.Label, fs.FilesystemTypeBasic, filepath.Join(defaultPath, path))
			fcfg.Devices = append(fcfg.Devices, config.FolderDeviceConfiguration{
				DeviceID: deviceID,
			})

			if len(ccDeviceRemote.EncryptionPasswordToken) > 0 || len(ccDeviceLocal.EncryptionPasswordToken) > 0 {
				fcfg.Type = config.FolderTypeReceiveEncrypted
			}

			l.Infof("Auto-accepted %s folder %s at path %s", deviceID, folder.Description(), fcfg.Path)
			return fcfg, true
		}
		l.Infof("Failed to auto-accept folder %s from %s due to path conflict", folder.Description(), deviceID)
		return config.FolderConfiguration{}, false
	} else {
		for _, device := range cfg.DeviceIDs() {
			if device == deviceID {
				// Already shared nothing todo.
				return config.FolderConfiguration{}, false
			}
		}
		if !hasCCDeviceRemote || !hasCCDeviceLocal {
			l.Infof("Failed to auto-accept folder %s from %s due to missing information on encryption from remote device", folder.Description(), deviceID)
			return config.FolderConfiguration{}, false
		}
		if cfg.Type == config.FolderTypeReceiveEncrypted {
			if len(ccDeviceRemote.EncryptionPasswordToken) == 0 && len(ccDeviceLocal.EncryptionPasswordToken) == 0 {
				l.Infof("Failed to auto-accept device %s on existing folder %s as the remote wants to send us unencrypted data, but the folder type is receive-encrypted", folder.Description(), deviceID)
				return config.FolderConfiguration{}, false
			}
		} else {
			if len(ccDeviceRemote.EncryptionPasswordToken) > 0 || len(ccDeviceLocal.EncryptionPasswordToken) > 0 {
				l.Infof("Failed to auto-accept device %s on existing folder %s as the remote wants to send us encrypted data, but the folder type is not receive-encrypted", folder.Description(), deviceID)
				return config.FolderConfiguration{}, false
			}
		}
		cfg.Devices = append(cfg.Devices, config.FolderDeviceConfiguration{
			DeviceID: deviceID,
		})
		l.Infof("Shared %s with %s due to auto-accept", folder.ID, deviceID)
		return cfg, true
	}
}

func (m *model) introduceDevice(device protocol.Device, introducerCfg config.DeviceConfiguration) config.DeviceConfiguration {
	addresses := []string{"dynamic"}
	for _, addr := range device.Addresses {
		if addr != "dynamic" {
			addresses = append(addresses, addr)
		}
	}

	l.Infof("Adding device %v to config (vouched for by introducer %v)", device.ID, introducerCfg.DeviceID)
	newDeviceCfg := config.DeviceConfiguration{
		DeviceID:     device.ID,
		Name:         device.Name,
		Compression:  introducerCfg.Compression,
		Addresses:    addresses,
		CertName:     device.CertName,
		IntroducedBy: introducerCfg.DeviceID,
	}

	// The introducers' introducers are also our introducers.
	if device.Introducer {
		l.Infof("Device %v is now also an introducer", device.ID)
		newDeviceCfg.Introducer = true
		newDeviceCfg.SkipIntroductionRemovals = device.SkipIntroductionRemovals
	}

	return newDeviceCfg
}

// Closed is called when a connection has been closed
func (m *model) Closed(conn protocol.Connection, err error) {
	device := conn.ID()

	m.pmut.Lock()
	conn, ok := m.conn[device]
	if !ok {
		m.pmut.Unlock()
		return
	}
	delete(m.conn, device)
	delete(m.connRequestLimiters, device)
	delete(m.helloMessages, device)
	delete(m.deviceDownloads, device)
	delete(m.remotePausedFolders, device)
	closed := m.closed[device]
	delete(m.closed, device)
	delete(m.indexSenders, device)
	m.pmut.Unlock()

	m.progressEmitter.temporaryIndexUnsubscribe(conn)

	l.Infof("Connection to %s at %s closed: %v", device, conn.Name(), err)
	m.evLogger.Log(events.DeviceDisconnected, map[string]string{
		"id":    device.String(),
		"error": err.Error(),
	})
	close(closed)
}

// Implements protocol.RequestResponse
type requestResponse struct {
	data   []byte
	closed chan struct{}
	once   stdsync.Once
}

func newRequestResponse(size int) *requestResponse {
	return &requestResponse{
		data:   protocol.BufferPool.Get(size),
		closed: make(chan struct{}),
	}
}

func (r *requestResponse) Data() []byte {
	return r.data
}

func (r *requestResponse) Close() {
	r.once.Do(func() {
		protocol.BufferPool.Put(r.data)
		close(r.closed)
	})
}

func (r *requestResponse) Wait() {
	<-r.closed
}

// Request returns the specified data segment by reading it from local disk.
// Implements the protocol.Model interface.
func (m *model) Request(deviceID protocol.DeviceID, folder, name string, blockNo, size int32, offset int64, hash []byte, weakHash uint32, fromTemporary bool) (out protocol.RequestResponse, err error) {
	if size < 0 || offset < 0 {
		return nil, protocol.ErrInvalid
	}

	m.fmut.RLock()
	folderCfg, ok := m.folderCfgs[folder]
	folderIgnores := m.folderIgnores[folder]
	m.fmut.RUnlock()
	if !ok {
		// The folder might be already unpaused in the config, but not yet
		// in the model.
		l.Debugf("Request from %s for file %s in unstarted folder %q", deviceID, name, folder)
		return nil, protocol.ErrGeneric
	}

	if !folderCfg.SharedWith(deviceID) {
		l.Warnf("Request from %s for file %s in unshared folder %q", deviceID, name, folder)
		return nil, protocol.ErrGeneric
	}
	if folderCfg.Paused {
		l.Debugf("Request from %s for file %s in paused folder %q", deviceID, name, folder)
		return nil, protocol.ErrGeneric
	}

	// Make sure the path is valid and in canonical form
	if name, err = fs.Canonicalize(name); err != nil {
		l.Debugf("Request from %s in folder %q for invalid filename %s", deviceID, folder, name)
		return nil, protocol.ErrGeneric
	}

	if deviceID != protocol.LocalDeviceID {
		l.Debugf("%v REQ(in): %s: %q / %q o=%d s=%d t=%v", m, deviceID, folder, name, offset, size, fromTemporary)
	}

	if fs.IsInternal(name) {
		l.Debugf("%v REQ(in) for internal file: %s: %q / %q o=%d s=%d", m, deviceID, folder, name, offset, size)
		return nil, protocol.ErrInvalid
	}

	if folderIgnores.Match(name).IsIgnored() {
		l.Debugf("%v REQ(in) for ignored file: %s: %q / %q o=%d s=%d", m, deviceID, folder, name, offset, size)
		return nil, protocol.ErrInvalid
	}

	folderFs := folderCfg.Filesystem()

	if err := osutil.TraversesSymlink(folderFs, filepath.Dir(name)); err != nil {
		l.Debugf("%v REQ(in) traversal check: %s - %s: %q / %q o=%d s=%d", m, err, deviceID, folder, name, offset, size)
		return nil, protocol.ErrNoSuchFile
	}

	// Restrict parallel requests by connection/device

	m.pmut.RLock()
	limiter := m.connRequestLimiters[deviceID]
	m.pmut.RUnlock()

	// The requestResponse releases the bytes to the buffer pool and the
	// limiters when its Close method is called.
	res := newLimitedRequestResponse(int(size), limiter, m.globalRequestLimiter)

	defer func() {
		// Close it ourselves if it isn't returned due to an error
		if err != nil {
			res.Close()
		}
	}()

	// Only check temp files if the flag is set, and if we are set to advertise
	// the temp indexes.
	if fromTemporary && !folderCfg.DisableTempIndexes {
		tempFn := fs.TempName(name)

		if info, err := folderFs.Lstat(tempFn); err != nil || !info.IsRegular() {
			// Reject reads for anything that doesn't exist or is something
			// other than a regular file.
			l.Debugf("%v REQ(in) failed stating temp file (%v): %s: %q / %q o=%d s=%d", m, err, deviceID, folder, name, offset, size)
			return nil, protocol.ErrNoSuchFile
		}
		err := readOffsetIntoBuf(folderFs, tempFn, offset, res.data)
		if err == nil && scanner.Validate(res.data, hash, weakHash) {
			return res, nil
		}
		// Fall through to reading from a non-temp file, just incase the temp
		// file has finished downloading.
	}

	if info, err := folderFs.Lstat(name); err != nil || !info.IsRegular() {
		// Reject reads for anything that doesn't exist or is something
		// other than a regular file.
		l.Debugf("%v REQ(in) failed stating file (%v): %s: %q / %q o=%d s=%d", m, err, deviceID, folder, name, offset, size)
		return nil, protocol.ErrNoSuchFile
	}

	if err := readOffsetIntoBuf(folderFs, name, offset, res.data); fs.IsNotExist(err) {
		l.Debugf("%v REQ(in) file doesn't exist: %s: %q / %q o=%d s=%d", m, deviceID, folder, name, offset, size)
		return nil, protocol.ErrNoSuchFile
	} else if err == io.EOF && len(hash) == 0 {
		// Read beyond end of file when we can't verify the hash -- this is
		// a padded read for an encrypted file. It's fine.
	} else if err != nil {
		l.Debugf("%v REQ(in) failed reading file (%v): %s: %q / %q o=%d s=%d", m, err, deviceID, folder, name, offset, size)
		return nil, protocol.ErrGeneric
	}

	if len(hash) > 0 && !scanner.Validate(res.data, hash, weakHash) {
		m.recheckFile(deviceID, folder, name, offset, hash, weakHash)
		l.Debugf("%v REQ(in) failed validating data: %s: %q / %q o=%d s=%d", m, deviceID, folder, name, offset, size)
		return nil, protocol.ErrNoSuchFile
	}

	return res, nil
}

// newLimitedRequestResponse takes size bytes from the limiters in order,
// skipping nil limiters, then returns a requestResponse of the given size.
// When the requestResponse is closed the limiters are given back the bytes,
// in reverse order.
func newLimitedRequestResponse(size int, limiters ...*byteSemaphore) *requestResponse {
	for _, limiter := range limiters {
		if limiter != nil {
			limiter.take(size)
		}
	}

	res := newRequestResponse(size)

	go func() {
		res.Wait()
		for i := range limiters {
			limiter := limiters[len(limiters)-1-i]
			if limiter != nil {
				limiter.give(size)
			}
		}
	}()

	return res
}

func (m *model) recheckFile(deviceID protocol.DeviceID, folder, name string, offset int64, hash []byte, weakHash uint32) {
	cf, ok := m.CurrentFolderFile(folder, name)
	if !ok {
		l.Debugf("%v recheckFile: %s: %q / %q: no current file", m, deviceID, folder, name)
		return
	}

	if cf.IsDeleted() || cf.IsInvalid() || cf.IsSymlink() || cf.IsDirectory() {
		l.Debugf("%v recheckFile: %s: %q / %q: not a regular file", m, deviceID, folder, name)
		return
	}

	blockIndex := int(offset / int64(cf.BlockSize()))
	if blockIndex >= len(cf.Blocks) {
		l.Debugf("%v recheckFile: %s: %q / %q i=%d: block index too far", m, deviceID, folder, name, blockIndex)
		return
	}

	block := cf.Blocks[blockIndex]

	// Seems to want a different version of the file, whatever.
	if !bytes.Equal(block.Hash, hash) {
		l.Debugf("%v recheckFile: %s: %q / %q i=%d: hash mismatch %x != %x", m, deviceID, folder, name, blockIndex, block.Hash, hash)
		return
	}
	if weakHash != 0 && block.WeakHash != weakHash {
		l.Debugf("%v recheckFile: %s: %q / %q i=%d: weak hash mismatch %v != %v", m, deviceID, folder, name, blockIndex, block.WeakHash, weakHash)
		return
	}

	// The hashes provided part of the request match what we expect to find according
	// to what we have in the database, yet the content we've read off the filesystem doesn't
	// Something is fishy, invalidate the file and rescan it.
	// The file will temporarily become invalid, which is ok as the content is messed up.
	m.fmut.RLock()
	runner, ok := m.folderRunners[folder]
	m.fmut.RUnlock()
	if !ok {
		l.Debugf("%v recheckFile: %s: %q / %q: Folder stopped before rescan could be scheduled", m, deviceID, folder, name)
		return
	}

	runner.ScheduleForceRescan(name)

	l.Debugf("%v recheckFile: %s: %q / %q", m, deviceID, folder, name)
}

func (m *model) CurrentFolderFile(folder string, file string) (protocol.FileInfo, bool) {
	m.fmut.RLock()
	fs, ok := m.folderFiles[folder]
	m.fmut.RUnlock()
	if !ok {
		return protocol.FileInfo{}, false
	}
	snap := fs.Snapshot()
	defer snap.Release()
	return snap.Get(protocol.LocalDeviceID, file)
}

func (m *model) CurrentGlobalFile(folder string, file string) (protocol.FileInfo, bool) {
	m.fmut.RLock()
	fs, ok := m.folderFiles[folder]
	m.fmut.RUnlock()
	if !ok {
		return protocol.FileInfo{}, false
	}
	snap := fs.Snapshot()
	defer snap.Release()
	return snap.GetGlobal(file)
}

// Connection returns the current connection for device, and a boolean whether a connection was found.
func (m *model) Connection(deviceID protocol.DeviceID) (connections.Connection, bool) {
	m.pmut.RLock()
	cn, ok := m.conn[deviceID]
	m.pmut.RUnlock()
	if ok {
		m.deviceWasSeen(deviceID)
	}
	return cn, ok
}

func (m *model) GetIgnores(folder string) ([]string, []string, error) {
	m.fmut.RLock()
	cfg, cfgOk := m.folderCfgs[folder]
	ignores, ignoresOk := m.folderIgnores[folder]
	m.fmut.RUnlock()

	if !cfgOk {
		cfg, cfgOk = m.cfg.Folders()[folder]
		if !cfgOk {
			return nil, nil, fmt.Errorf("folder %s does not exist", folder)
		}
	}

	// On creation a new folder with ignore patterns validly has no marker yet.
	if err := cfg.CheckPath(); err != nil && err != config.ErrMarkerMissing {
		return nil, nil, err
	}

	if !ignoresOk {
		ignores = ignore.New(fs.NewFilesystem(cfg.FilesystemType, cfg.Path))
	}

	err := ignores.Load(".stignore")
	if fs.IsNotExist(err) {
		// Having no ignores is not an error.
		return nil, nil, nil
	}

	// Return lines and patterns, which may have some meaning even when err
	// != nil, depending on the specific error.
	return ignores.Lines(), ignores.Patterns(), err
}

func (m *model) SetIgnores(folder string, content []string) error {
	cfg, ok := m.cfg.Folders()[folder]
	if !ok {
		return fmt.Errorf("folder %s does not exist", cfg.Description())
	}

	err := cfg.CheckPath()
	if err == config.ErrPathMissing {
		if err = cfg.CreateRoot(); err != nil {
			return errors.Wrap(err, "failed to create folder root")
		}
		err = cfg.CheckPath()
	}
	if err != nil && err != config.ErrMarkerMissing {
		return err
	}

	if err := ignore.WriteIgnores(cfg.Filesystem(), ".stignore", content); err != nil {
		l.Warnln("Saving .stignore:", err)
		return err
	}

	m.fmut.RLock()
	runner, ok := m.folderRunners[folder]
	m.fmut.RUnlock()
	if ok {
		return runner.Scan(nil)
	}
	return nil
}

// OnHello is called when an device connects to us.
// This allows us to extract some information from the Hello message
// and add it to a list of known devices ahead of any checks.
func (m *model) OnHello(remoteID protocol.DeviceID, addr net.Addr, hello protocol.Hello) error {
	if m.cfg.IgnoredDevice(remoteID) {
		return errDeviceIgnored
	}

	cfg, ok := m.cfg.Device(remoteID)
	if !ok {
		m.cfg.AddOrUpdatePendingDevice(remoteID, hello.DeviceName, addr.String())
		_ = m.cfg.Save() // best effort
		m.evLogger.Log(events.DeviceRejected, map[string]string{
			"name":    hello.DeviceName,
			"device":  remoteID.String(),
			"address": addr.String(),
		})
		return errDeviceUnknown
	}

	if cfg.Paused {
		return errDevicePaused
	}

	if len(cfg.AllowedNetworks) > 0 {
		if !connections.IsAllowedNetwork(addr.String(), cfg.AllowedNetworks) {
			return errNetworkNotAllowed
		}
	}

	return nil
}

// GetHello is called when we are about to connect to some remote device.
func (m *model) GetHello(id protocol.DeviceID) protocol.HelloIntf {
	name := ""
	if _, ok := m.cfg.Device(id); ok {
		// Set our name (from the config of our device ID) only if we already know about the other side device ID.
		if myCfg, ok := m.cfg.Device(m.id); ok {
			name = myCfg.Name
		}
	}
	return &protocol.Hello{
		DeviceName:    name,
		ClientName:    m.clientName,
		ClientVersion: m.clientVersion,
	}
}

// AddConnection adds a new peer connection to the model. An initial index will
// be sent to the connected peer, thereafter index updates whenever the local
// folder changes.
func (m *model) AddConnection(conn connections.Connection, hello protocol.Hello) {
	deviceID := conn.ID()
	device, ok := m.cfg.Device(deviceID)
	if !ok {
		l.Infoln("Trying to add connection to unknown device")
		return
	}

	m.pmut.Lock()
	if oldConn, ok := m.conn[deviceID]; ok {
		l.Infoln("Replacing old connection", oldConn, "with", conn, "for", deviceID)
		// There is an existing connection to this device that we are
		// replacing. We must close the existing connection and wait for the
		// close to complete before adding the new connection. We do the
		// actual close without holding pmut as the connection will call
		// back into Closed() for the cleanup.
		closed := m.closed[deviceID]
		m.pmut.Unlock()
		oldConn.Close(errReplacingConnection)
		<-closed
		m.pmut.Lock()
	}

	m.conn[deviceID] = conn
	closed := make(chan struct{})
	m.closed[deviceID] = closed
	m.deviceDownloads[deviceID] = newDeviceDownloadState()
	m.indexSenders[deviceID] = newIndexSenderRegistry(conn, closed, m.Supervisor, m.evLogger)
	// 0: default, <0: no limiting
	switch {
	case device.MaxRequestKiB > 0:
		m.connRequestLimiters[deviceID] = newByteSemaphore(1024 * device.MaxRequestKiB)
	case device.MaxRequestKiB == 0:
		m.connRequestLimiters[deviceID] = newByteSemaphore(1024 * defaultPullerPendingKiB)
	}

	m.helloMessages[deviceID] = hello

	event := map[string]string{
		"id":            deviceID.String(),
		"deviceName":    hello.DeviceName,
		"clientName":    hello.ClientName,
		"clientVersion": hello.ClientVersion,
		"type":          conn.Type(),
	}

	addr := conn.RemoteAddr()
	if addr != nil {
		event["addr"] = addr.String()
	}

	m.evLogger.Log(events.DeviceConnected, event)

	l.Infof(`Device %s client is "%s %s" named "%s" at %s`, deviceID, hello.ClientName, hello.ClientVersion, hello.DeviceName, conn)

	conn.Start()
	m.pmut.Unlock()

	// Acquires fmut, so has to be done outside of pmut.
	cm := m.generateClusterConfig(deviceID)
	conn.ClusterConfig(cm)

	if (device.Name == "" || m.cfg.Options().OverwriteRemoteDevNames) && hello.DeviceName != "" {
		device.Name = hello.DeviceName
		m.cfg.SetDevice(device)
		m.cfg.Save()
	}

	m.deviceWasSeen(deviceID)
}

func (m *model) DownloadProgress(device protocol.DeviceID, folder string, updates []protocol.FileDownloadProgressUpdate) error {
	m.fmut.RLock()
	cfg, ok := m.folderCfgs[folder]
	m.fmut.RUnlock()

	if !ok || cfg.DisableTempIndexes || !cfg.SharedWith(device) {
		return nil
	}

	m.pmut.RLock()
	downloads := m.deviceDownloads[device]
	m.pmut.RUnlock()
	downloads.Update(folder, updates)
	state := downloads.GetBlockCounts(folder)

	m.evLogger.Log(events.RemoteDownloadProgress, map[string]interface{}{
		"device": device.String(),
		"folder": folder,
		"state":  state,
	})

	return nil
}

func (m *model) deviceWasSeen(deviceID protocol.DeviceID) {
	m.fmut.RLock()
	sr, ok := m.deviceStatRefs[deviceID]
	m.fmut.RUnlock()
	if ok {
		sr.WasSeen()
	}
}

<<<<<<< HEAD
type indexSender struct {
	suture.Service
	conn                     protocol.Connection
	folder                   string
	folderIsReceiveEncrypted bool
	dev                      string
	fset                     *db.FileSet
	prevSequence             int64
	evLogger                 events.Logger
	connClosed               chan struct{}
}

func (s *indexSender) serve(ctx context.Context) {
	var err error

	l.Debugf("Starting indexSender for %s to %s at %s (slv=%d)", s.folder, s.dev, s.conn, s.prevSequence)
	defer l.Debugf("Exiting indexSender for %s to %s at %s: %v", s.folder, s.dev, s.conn, err)

	// We need to send one index, regardless of whether there is something to send or not
	err = s.sendIndexTo(ctx)

	// Subscribe to LocalIndexUpdated (we have new information to send) and
	// DeviceDisconnected (it might be us who disconnected, so we should
	// exit).
	sub := s.evLogger.Subscribe(events.LocalIndexUpdated | events.DeviceDisconnected)
	defer sub.Unsubscribe()

	evChan := sub.C()
	ticker := time.NewTicker(time.Minute)
	defer ticker.Stop()

	for err == nil {
		select {
		case <-ctx.Done():
			return
		case <-s.connClosed:
			return
		default:
		}

		// While we have sent a sequence at least equal to the one
		// currently in the database, wait for the local index to update. The
		// local index may update for other folders than the one we are
		// sending for.
		if s.fset.Sequence(protocol.LocalDeviceID) <= s.prevSequence {
			select {
			case <-ctx.Done():
				return
			case <-s.connClosed:
				return
			case <-evChan:
			case <-ticker.C:
			}

			continue
		}

		err = s.sendIndexTo(ctx)

		// Wait a short amount of time before entering the next loop. If there
		// are continuous changes happening to the local index, this gives us
		// time to batch them up a little.
		time.Sleep(250 * time.Millisecond)
	}
}

// Complete implements the suture.IsCompletable interface. When Serve terminates
// before Stop is called, the supervisor will check for this method and if it
// returns true removes the service instead of restarting it. Here it always
// returns true, as indexSender only terminates when a connection is
// closed/has failed, in which case retrying doesn't help.
func (s *indexSender) Complete() bool { return true }

// sendIndexTo sends file infos with a sequence number higher than prevSequence and
// returns the highest sent sequence number.
func (s *indexSender) sendIndexTo(ctx context.Context) error {
	initial := s.prevSequence == 0
	batch := newFileInfoBatch(nil)
	batch.flushFn = func(fs []protocol.FileInfo) error {
		l.Debugf("%v: Sending %d files (<%d bytes)", s, len(batch.infos), batch.size)
		if initial {
			initial = false
			return s.conn.Index(ctx, s.folder, fs)
		}
		return s.conn.IndexUpdate(ctx, s.folder, fs)
	}

	var err error
	var f protocol.FileInfo
	snap := s.fset.Snapshot()
	defer snap.Release()
	previousWasDelete := false
	snap.WithHaveSequence(s.prevSequence+1, func(fi protocol.FileIntf) bool {
		// This is to make sure that renames (which is an add followed by a delete) land in the same batch.
		// Even if the batch is full, we allow a last delete to slip in, we do this by making sure that
		// the batch ends with a non-delete, or that the last item in the batch is already a delete
		if batch.full() && (!fi.IsDeleted() || previousWasDelete) {
			if err = batch.flush(); err != nil {
				return false
			}
		}

		if shouldDebug() {
			if fi.SequenceNo() < s.prevSequence+1 {
				panic(fmt.Sprintln("sequence lower than requested, got:", fi.SequenceNo(), ", asked to start at:", s.prevSequence+1))
			}
		}

		if f.Sequence > 0 && fi.SequenceNo() <= f.Sequence {
			l.Warnln("Non-increasing sequence detected: Checking and repairing the db...")
			// Abort this round of index sending - the next one will pick
			// up from the last successful one with the repeaired db.
			defer func() {
				if fixed, dbErr := s.fset.RepairSequence(); dbErr != nil {
					l.Warnln("Failed repairing sequence entries:", dbErr)
					panic("Failed repairing sequence entries")
				} else {
					l.Infof("Repaired %v sequence entries in database", fixed)
				}
			}()
			return false
		}

		f = fi.(protocol.FileInfo)

		// If this is a folder receiving encrypted files only, we
		// mustn't ever send locally changed file infos. Those aren't
		// encrypted and thus would be a protocol error at the remote.
		if s.folderIsReceiveEncrypted && fi.IsReceiveOnlyChanged() {
			return true
		}

		// Mark the file as invalid if any of the local bad stuff flags are set.
		f.RawInvalid = f.IsInvalid()
		// If the file is marked LocalReceive (i.e., changed locally on a
		// receive only folder) we do not want it to ever become the
		// globally best version, invalid or not.
		if f.IsReceiveOnlyChanged() {
			f.Version = protocol.Vector{}
		}

		// never sent externally
		f.LocalFlags = 0
		f.VersionHash = nil

		previousWasDelete = f.IsDeleted()

		batch.append(f)
		return true
	})
	if err != nil {
		return err
	}

	err = batch.flush()

	// True if there was nothing to be sent
	if f.Sequence == 0 {
		return err
	}

	s.prevSequence = f.Sequence
	return err
}

func (s *indexSender) String() string {
	return fmt.Sprintf("indexSender@%p for %s to %s at %s", s, s.folder, s.dev, s.conn)
}

func (m *model) requestGlobal(ctx context.Context, deviceID protocol.DeviceID, folder, name string, blockNo int, offset int64, size int, hash []byte, weakHash uint32, fromTemporary bool) ([]byte, error) {
=======
func (m *model) requestGlobal(ctx context.Context, deviceID protocol.DeviceID, folder, name string, offset int64, size int, hash []byte, weakHash uint32, fromTemporary bool) ([]byte, error) {
>>>>>>> 2ba3be5e
	m.pmut.RLock()
	nc, ok := m.conn[deviceID]
	m.pmut.RUnlock()

	if !ok {
		return nil, fmt.Errorf("requestGlobal: no such device: %s", deviceID)
	}

	l.Debugf("%v REQ(out): %s: %q / %q b=%d o=%d s=%d h=%x wh=%x ft=%t", m, deviceID, folder, name, blockNo, offset, size, hash, weakHash, fromTemporary)

	return nc.Request(ctx, folder, name, blockNo, offset, size, hash, weakHash, fromTemporary)
}

func (m *model) ScanFolders() map[string]error {
	m.fmut.RLock()
	folders := make([]string, 0, len(m.folderCfgs))
	for folder := range m.folderCfgs {
		folders = append(folders, folder)
	}
	m.fmut.RUnlock()

	errors := make(map[string]error, len(m.folderCfgs))
	errorsMut := sync.NewMutex()

	wg := sync.NewWaitGroup()
	wg.Add(len(folders))
	for _, folder := range folders {
		folder := folder
		go func() {
			err := m.ScanFolder(folder)
			if err != nil {
				errorsMut.Lock()
				errors[folder] = err
				errorsMut.Unlock()
			}
			wg.Done()
		}()
	}
	wg.Wait()
	return errors
}

func (m *model) ScanFolder(folder string) error {
	return m.ScanFolderSubdirs(folder, nil)
}

func (m *model) ScanFolderSubdirs(folder string, subs []string) error {
	m.fmut.RLock()
	err := m.checkFolderRunningLocked(folder)
	runner := m.folderRunners[folder]
	m.fmut.RUnlock()

	if err != nil {
		return err
	}

	return runner.Scan(subs)
}

func (m *model) DelayScan(folder string, next time.Duration) {
	m.fmut.RLock()
	runner, ok := m.folderRunners[folder]
	m.fmut.RUnlock()
	if !ok {
		return
	}
	runner.DelayScan(next)
}

// numHashers returns the number of hasher routines to use for a given folder,
// taking into account configuration and available CPU cores.
func (m *model) numHashers(folder string) int {
	m.fmut.RLock()
	folderCfg := m.folderCfgs[folder]
	numFolders := len(m.folderCfgs)
	m.fmut.RUnlock()

	if folderCfg.Hashers > 0 {
		// Specific value set in the config, use that.
		return folderCfg.Hashers
	}

	if runtime.GOOS == "windows" || runtime.GOOS == "darwin" {
		// Interactive operating systems; don't load the system too heavily by
		// default.
		return 1
	}

	// For other operating systems and architectures, lets try to get some
	// work done... Divide the available CPU cores among the configured
	// folders.
	if perFolder := runtime.GOMAXPROCS(-1) / numFolders; perFolder > 0 {
		return perFolder
	}

	return 1
}

// generateClusterConfig returns a ClusterConfigMessage that is correct for
// the given peer device
func (m *model) generateClusterConfig(device protocol.DeviceID) protocol.ClusterConfig {
	var message protocol.ClusterConfig

	m.fmut.RLock()
	defer m.fmut.RUnlock()

	for _, folderCfg := range m.cfg.FolderList() {
		if !folderCfg.SharedWith(device) {
			continue
		}

		var encryptionToken []byte
		var hasEncryptionToken bool
		if folderCfg.Type == config.FolderTypeReceiveEncrypted {
			if encryptionToken, hasEncryptionToken = m.folderEncryptionPasswordTokens[folderCfg.ID]; !hasEncryptionToken {
				// We haven't gotten a token for us yet and without
				// one the other side can't validate us - pretend
				// we don't have the folder yet.
				continue
			}
		}

		protocolFolder := protocol.Folder{
			ID:                 folderCfg.ID,
			Label:              folderCfg.Label,
			ReadOnly:           folderCfg.Type == config.FolderTypeSendOnly,
			IgnorePermissions:  folderCfg.IgnorePerms,
			IgnoreDelete:       folderCfg.IgnoreDelete,
			DisableTempIndexes: folderCfg.DisableTempIndexes,
			Paused:             folderCfg.Paused,
		}

		var fs *db.FileSet
		if !folderCfg.Paused {
			fs = m.folderFiles[folderCfg.ID]
		}

		for _, device := range folderCfg.Devices {
			deviceCfg, _ := m.cfg.Device(device.DeviceID)

			protocolDevice := protocol.Device{
				ID:          deviceCfg.DeviceID,
				Name:        deviceCfg.Name,
				Addresses:   deviceCfg.Addresses,
				Compression: deviceCfg.Compression,
				CertName:    deviceCfg.CertName,
				Introducer:  deviceCfg.Introducer,
			}

			if deviceCfg.DeviceID == m.id && hasEncryptionToken {
				protocolDevice.EncryptionPasswordToken = encryptionToken
			} else if device.EncryptionPassword != "" {
				protocolDevice.EncryptionPasswordToken = protocol.PasswordToken(folderCfg.ID, device.EncryptionPassword)
			}

			if fs != nil {
				if deviceCfg.DeviceID == m.id {
					protocolDevice.IndexID = fs.IndexID(protocol.LocalDeviceID)
					protocolDevice.MaxSequence = fs.Sequence(protocol.LocalDeviceID)
				} else {
					protocolDevice.IndexID = fs.IndexID(deviceCfg.DeviceID)
					protocolDevice.MaxSequence = fs.Sequence(deviceCfg.DeviceID)
				}
			}

			protocolFolder.Devices = append(protocolFolder.Devices, protocolDevice)
		}

		message.Folders = append(message.Folders, protocolFolder)
	}

	return message
}

func (m *model) State(folder string) (string, time.Time, error) {
	m.fmut.RLock()
	runner, ok := m.folderRunners[folder]
	m.fmut.RUnlock()
	if !ok {
		// The returned error should be an actual folder error, so returning
		// errors.New("does not exist") or similar here would be
		// inappropriate.
		return "", time.Time{}, nil
	}
	state, changed, err := runner.getState()
	return state.String(), changed, err
}

func (m *model) FolderErrors(folder string) ([]FileError, error) {
	m.fmut.RLock()
	err := m.checkFolderRunningLocked(folder)
	runner := m.folderRunners[folder]
	m.fmut.RUnlock()
	if err != nil {
		return nil, err
	}
	return runner.Errors(), nil
}

func (m *model) WatchError(folder string) error {
	m.fmut.RLock()
	err := m.checkFolderRunningLocked(folder)
	runner := m.folderRunners[folder]
	m.fmut.RUnlock()
	if err != nil {
		return nil // If the folder isn't running, there's no error to report.
	}
	return runner.WatchError()
}

func (m *model) Override(folder string) {
	// Grab the runner and the file set.

	m.fmut.RLock()
	runner, ok := m.folderRunners[folder]
	m.fmut.RUnlock()
	if !ok {
		return
	}

	// Run the override, taking updates as if they came from scanning.

	runner.Override()
}

func (m *model) Revert(folder string) {
	// Grab the runner and the file set.

	m.fmut.RLock()
	runner, ok := m.folderRunners[folder]
	m.fmut.RUnlock()
	if !ok {
		return
	}

	// Run the revert, taking updates as if they came from scanning.

	runner.Revert()
}

func (m *model) GlobalDirectoryTree(folder, prefix string, levels int, dirsonly bool) map[string]interface{} {
	m.fmut.RLock()
	files, ok := m.folderFiles[folder]
	m.fmut.RUnlock()
	if !ok {
		return nil
	}

	output := make(map[string]interface{})
	sep := string(filepath.Separator)
	prefix = osutil.NativeFilename(prefix)

	if prefix != "" && !strings.HasSuffix(prefix, sep) {
		prefix = prefix + sep
	}

	snap := files.Snapshot()
	defer snap.Release()
	snap.WithPrefixedGlobalTruncated(prefix, func(fi protocol.FileIntf) bool {
		f := fi.(db.FileInfoTruncated)

		// Don't include the prefix itself.
		if f.IsInvalid() || f.IsDeleted() || strings.HasPrefix(prefix, f.Name) {
			return true
		}

		f.Name = strings.Replace(f.Name, prefix, "", 1)

		var dir, base string
		if f.IsDirectory() && !f.IsSymlink() {
			dir = f.Name
		} else {
			dir = filepath.Dir(f.Name)
			base = filepath.Base(f.Name)
		}

		if levels > -1 && strings.Count(f.Name, sep) > levels {
			return true
		}

		last := output
		if dir != "." {
			for _, path := range strings.Split(dir, sep) {
				directory, ok := last[path]
				if !ok {
					newdir := make(map[string]interface{})
					last[path] = newdir
					last = newdir
				} else {
					last = directory.(map[string]interface{})
				}
			}
		}

		if !dirsonly && base != "" {
			last[base] = []interface{}{
				f.ModTime(), f.FileSize(),
			}
		}

		return true
	})

	return output
}

func (m *model) GetFolderVersions(folder string) (map[string][]versioner.FileVersion, error) {
	m.fmut.RLock()
	err := m.checkFolderRunningLocked(folder)
	ver := m.folderVersioners[folder]
	m.fmut.RUnlock()
	if err != nil {
		return nil, err
	}
	if ver == nil {
		return nil, errNoVersioner
	}

	return ver.GetVersions()
}

func (m *model) RestoreFolderVersions(folder string, versions map[string]time.Time) (map[string]string, error) {
	m.fmut.RLock()
	err := m.checkFolderRunningLocked(folder)
	fcfg := m.folderCfgs[folder]
	ver := m.folderVersioners[folder]
	m.fmut.RUnlock()
	if err != nil {
		return nil, err
	}
	if ver == nil {
		return nil, errNoVersioner
	}

	restoreErrors := make(map[string]string)

	for file, version := range versions {
		if err := ver.Restore(file, version); err != nil {
			restoreErrors[file] = err.Error()
		}
	}

	// Trigger scan
	if !fcfg.FSWatcherEnabled {
		go func() { _ = m.ScanFolder(folder) }()
	}

	return restoreErrors, nil
}

func (m *model) Availability(folder string, file protocol.FileInfo, block protocol.BlockInfo) []Availability {
	// The slightly unusual locking sequence here is because we need to hold
	// pmut for the duration (as the value returned from foldersFiles can
	// get heavily modified on Close()), but also must acquire fmut before
	// pmut. (The locks can be *released* in any order.)
	m.fmut.RLock()
	m.pmut.RLock()
	defer m.pmut.RUnlock()

	fs, ok := m.folderFiles[folder]
	cfg := m.folderCfgs[folder]
	m.fmut.RUnlock()

	if !ok {
		return nil
	}

	var availabilities []Availability
	snap := fs.Snapshot()
	defer snap.Release()
	for _, device := range snap.Availability(file.Name) {
		if _, ok := m.remotePausedFolders[device]; !ok {
			continue
		}
		if _, ok := m.remotePausedFolders[device][folder]; ok {
			continue
		}
		_, ok := m.conn[device]
		if ok {
			availabilities = append(availabilities, Availability{ID: device, FromTemporary: false})
		}
	}

	for _, device := range cfg.Devices {
		if m.deviceDownloads[device.DeviceID].Has(folder, file.Name, file.Version, int(block.Offset/int64(file.BlockSize()))) {
			availabilities = append(availabilities, Availability{ID: device.DeviceID, FromTemporary: true})
		}
	}

	return availabilities
}

// BringToFront bumps the given files priority in the job queue.
func (m *model) BringToFront(folder, file string) {
	m.fmut.RLock()
	runner, ok := m.folderRunners[folder]
	m.fmut.RUnlock()

	if ok {
		runner.BringToFront(file)
	}
}

func (m *model) ResetFolder(folder string) {
	l.Infof("Cleaning data for folder %q", folder)
	db.DropFolder(m.db, folder)
}

func (m *model) String() string {
	return fmt.Sprintf("model@%p", m)
}

func (m *model) VerifyConfiguration(from, to config.Configuration) error {
	return nil
}

func (m *model) CommitConfiguration(from, to config.Configuration) bool {
	// TODO: This should not use reflect, and should take more care to try to handle stuff without restart.

	// Go through the folder configs and figure out if we need to restart or not.

	// Tracks devices affected by any configuration change to resend ClusterConfig.
	clusterConfigDevices := make(map[protocol.DeviceID]struct{}, len(from.Devices)+len(to.Devices))

	fromFolders := mapFolders(from.Folders)
	toFolders := mapFolders(to.Folders)
	for folderID, cfg := range toFolders {
		if _, ok := fromFolders[folderID]; !ok {
			// A folder was added.
			if cfg.Paused {
				l.Infoln("Paused folder", cfg.Description())
			} else {
				l.Infoln("Adding folder", cfg.Description())
				m.newFolder(cfg, to.Options.CacheIgnoredFiles)
			}
			clusterConfigDevices = addDeviceIDsToMap(clusterConfigDevices, cfg.DeviceIDs())
		}
	}

	for folderID, fromCfg := range fromFolders {
		toCfg, ok := toFolders[folderID]
		if !ok {
			// The folder was removed.
			m.removeFolder(fromCfg)
			clusterConfigDevices = addDeviceIDsToMap(clusterConfigDevices, fromCfg.DeviceIDs())
			continue
		}

		if fromCfg.Paused && toCfg.Paused {
			continue
		}

		// This folder exists on both sides. Settings might have changed.
		// Check if anything differs that requires a restart.
		if !reflect.DeepEqual(fromCfg.RequiresRestartOnly(), toCfg.RequiresRestartOnly()) || from.Options.CacheIgnoredFiles != to.Options.CacheIgnoredFiles {
			m.restartFolder(fromCfg, toCfg, to.Options.CacheIgnoredFiles)
			clusterConfigDevices = addDeviceIDsToMap(clusterConfigDevices, fromCfg.DeviceIDs())
			clusterConfigDevices = addDeviceIDsToMap(clusterConfigDevices, toCfg.DeviceIDs())
		}

		// Emit the folder pause/resume event
		if fromCfg.Paused != toCfg.Paused {
			eventType := events.FolderResumed
			if toCfg.Paused {
				eventType = events.FolderPaused
			}
			m.evLogger.Log(eventType, map[string]string{"id": toCfg.ID, "label": toCfg.Label})
		}
	}

	// Removing a device. We actually don't need to do anything.
	// Because folder config has changed (since the device lists do not match)
	// Folders for that had device got "restarted", which involves killing
	// connections to all devices that we were sharing the folder with.
	// At some point model.Close() will get called for that device which will
	// clean residue device state that is not part of any folder.

	// Pausing a device, unpausing is handled by the connection service.
	fromDevices := from.DeviceMap()
	toDevices := to.DeviceMap()
	closeDevices := make([]protocol.DeviceID, 0, len(to.Devices))
	for deviceID, toCfg := range toDevices {
		fromCfg, ok := fromDevices[deviceID]
		if !ok {
			sr := stats.NewDeviceStatisticsReference(m.db, deviceID.String())
			m.fmut.Lock()
			m.deviceStatRefs[deviceID] = sr
			m.fmut.Unlock()
			continue
		}
		delete(fromDevices, deviceID)
		if fromCfg.Paused == toCfg.Paused {
			continue
		}

		// Ignored folder was removed, reconnect to retrigger the prompt.
		if !toCfg.Paused && len(fromCfg.IgnoredFolders) > len(toCfg.IgnoredFolders) {
			closeDevices = append(closeDevices, deviceID)
		}

		if toCfg.Paused {
			l.Infoln("Pausing", deviceID)
			closeDevices = append(closeDevices, deviceID)
			delete(clusterConfigDevices, deviceID)
			m.evLogger.Log(events.DevicePaused, map[string]string{"device": deviceID.String()})
		} else {
			m.evLogger.Log(events.DeviceResumed, map[string]string{"device": deviceID.String()})
		}
	}
	removedDevices := make([]protocol.DeviceID, 0, len(fromDevices))
	m.fmut.Lock()
	for deviceID := range fromDevices {
		delete(m.deviceStatRefs, deviceID)
		removedDevices = append(removedDevices, deviceID)
		delete(clusterConfigDevices, deviceID)
	}
	m.fmut.Unlock()

	m.pmut.RLock()
	for _, id := range closeDevices {
		if conn, ok := m.conn[id]; ok {
			go conn.Close(errDevicePaused)
		}
	}
	for _, id := range removedDevices {
		if conn, ok := m.conn[id]; ok {
			go conn.Close(errDeviceRemoved)
		}
	}
	for id := range clusterConfigDevices {
		m.resendClusterConfigLocked(id)
	}
	m.pmut.RUnlock()

	m.globalRequestLimiter.setCapacity(1024 * to.Options.MaxConcurrentIncomingRequestKiB())
	m.folderIOLimiter.setCapacity(to.Options.MaxFolderConcurrency())

	// Some options don't require restart as those components handle it fine
	// by themselves. Compare the options structs containing only the
	// attributes that require restart and act apprioriately.
	if !reflect.DeepEqual(from.Options.RequiresRestartOnly(), to.Options.RequiresRestartOnly()) {
		l.Debugln(m, "requires restart, options differ")
		return false
	}

	return true
}

// checkFolderRunningLocked returns nil if the folder is up and running and a
// descriptive error if not.
// Need to hold (read) lock on m.fmut when calling this.
func (m *model) checkFolderRunningLocked(folder string) error {
	_, ok := m.folderRunners[folder]
	if ok {
		return nil
	}

	if cfg, ok := m.cfg.Folder(folder); !ok {
		return errFolderMissing
	} else if cfg.Paused {
		return ErrFolderPaused
	}

	return errFolderNotRunning
}

// mapFolders returns a map of folder ID to folder configuration for the given
// slice of folder configurations.
func mapFolders(folders []config.FolderConfiguration) map[string]config.FolderConfiguration {
	m := make(map[string]config.FolderConfiguration, len(folders))
	for _, cfg := range folders {
		m[cfg.ID] = cfg
	}
	return m
}

// mapDevices returns a map of device ID to nothing for the given slice of
// device IDs.
func mapDevices(devices []protocol.DeviceID) map[protocol.DeviceID]struct{} {
	m := make(map[protocol.DeviceID]struct{}, len(devices))
	for _, dev := range devices {
		m[dev] = struct{}{}
	}
	return m
}

func readOffsetIntoBuf(fs fs.Filesystem, file string, offset int64, buf []byte) error {
	fd, err := fs.Open(file)
	if err != nil {
		l.Debugln("readOffsetIntoBuf.Open", file, err)
		return err
	}

	defer fd.Close()
	_, err = fd.ReadAt(buf, offset)
	if err != nil {
		l.Debugln("readOffsetIntoBuf.ReadAt", file, err)
	}
	return err
}

// makeForgetUpdate takes an index update and constructs a download progress update
// causing to forget any progress for files which we've just been sent.
func makeForgetUpdate(files []protocol.FileInfo) []protocol.FileDownloadProgressUpdate {
	updates := make([]protocol.FileDownloadProgressUpdate, 0, len(files))
	for _, file := range files {
		if file.IsSymlink() || file.IsDirectory() || file.IsDeleted() {
			continue
		}
		updates = append(updates, protocol.FileDownloadProgressUpdate{
			Name:       file.Name,
			Version:    file.Version,
			UpdateType: protocol.FileDownloadProgressUpdateTypeForget,
		})
	}
	return updates
}

// folderDeviceSet is a set of (folder, deviceID) pairs
type folderDeviceSet map[string]map[protocol.DeviceID]struct{}

// set adds the (dev, folder) pair to the set
func (s folderDeviceSet) set(dev protocol.DeviceID, folder string) {
	devs, ok := s[folder]
	if !ok {
		devs = make(map[protocol.DeviceID]struct{})
		s[folder] = devs
	}
	devs[dev] = struct{}{}
}

// has returns true if the (dev, folder) pair is in the set
func (s folderDeviceSet) has(dev protocol.DeviceID, folder string) bool {
	_, ok := s[folder][dev]
	return ok
}

// hasDevice returns true if the device is set on any folder
func (s folderDeviceSet) hasDevice(dev protocol.DeviceID) bool {
	for _, devices := range s {
		if _, ok := devices[dev]; ok {
			return true
		}
	}
	return false
}

type fileInfoBatch struct {
	infos   []protocol.FileInfo
	size    int
	flushFn func([]protocol.FileInfo) error
}

func newFileInfoBatch(fn func([]protocol.FileInfo) error) *fileInfoBatch {
	return &fileInfoBatch{
		infos:   make([]protocol.FileInfo, 0, maxBatchSizeFiles),
		flushFn: fn,
	}
}

func (b *fileInfoBatch) append(f protocol.FileInfo) {
	b.infos = append(b.infos, f)
	b.size += f.ProtoSize()
}

func (b *fileInfoBatch) full() bool {
	return len(b.infos) >= maxBatchSizeFiles || b.size >= maxBatchSizeBytes
}

func (b *fileInfoBatch) flushIfFull() error {
	if b.full() {
		return b.flush()
	}
	return nil
}

func (b *fileInfoBatch) flush() error {
	if len(b.infos) == 0 {
		return nil
	}
	if err := b.flushFn(b.infos); err != nil {
		return err
	}
	b.reset()
	return nil
}

func (b *fileInfoBatch) reset() {
	b.infos = b.infos[:0]
	b.size = 0
}

// syncMutexMap is a type safe wrapper for a sync.Map that holds mutexes
type syncMutexMap struct {
	inner stdsync.Map
}

func (m *syncMutexMap) Get(key string) sync.Mutex {
	v, _ := m.inner.LoadOrStore(key, sync.NewMutex())
	return v.(sync.Mutex)
}

// sanitizePath takes a string that might contain all kinds of special
// characters and makes a valid, similar, path name out of it.
//
// Spans of invalid characters, whitespace and/or non-UTF-8 sequences are
// replaced by a single space. The result is always UTF-8 and contains only
// printable characters, as determined by unicode.IsPrint.
//
// Invalid characters are non-printing runes, things not allowed in file names
// in Windows, and common shell metacharacters. Even if asterisks and pipes
// and stuff are allowed on Unixes in general they might not be allowed by
// the filesystem and may surprise the user and cause shell oddness. This
// function is intended for file names we generate on behalf of the user,
// and surprising them with odd shell characters in file names is unkind.
//
// We include whitespace in the invalid characters so that multiple
// whitespace is collapsed to a single space. Additionally, whitespace at
// either end is removed.
func sanitizePath(path string) string {
	var b strings.Builder

	prev := ' '
	for _, c := range path {
		if !unicode.IsPrint(c) || c == unicode.ReplacementChar ||
			strings.ContainsRune(`<>:"'/\|?*[]{};:!@$%&^#`, c) {
			c = ' '
		}

		if !(c == ' ' && prev == ' ') {
			b.WriteRune(c)
		}
		prev = c
	}

	return strings.TrimSpace(b.String())
}

func addDeviceIDsToMap(m map[protocol.DeviceID]struct{}, s []protocol.DeviceID) map[protocol.DeviceID]struct{} {
	for _, id := range s {
		if _, ok := m[id]; !ok {
			m[id] = struct{}{}
		}
	}
	return m
}

func encryptionTokenPath(cfg config.FolderConfiguration) string {
	return filepath.Join(cfg.MarkerName, "syncthing-encryption_password_token")
}

type storedEncryptionToken struct {
	FolderID string
	Token    []byte
}

func readEncryptionToken(cfg config.FolderConfiguration) ([]byte, error) {
	fd, err := cfg.Filesystem().Open(encryptionTokenPath(cfg))
	if err != nil {
		return nil, err
	}
	defer fd.Close()
	var stored storedEncryptionToken
	if err := json.NewDecoder(fd).Decode(&stored); err != nil {
		return nil, err
	}
	return stored.Token, nil
}

func writeEncryptionToken(token []byte, cfg config.FolderConfiguration) error {
	tokenName := encryptionTokenPath(cfg)
	fd, err := cfg.Filesystem().OpenFile(tokenName, fs.OptReadWrite|fs.OptCreate, 0666)
	if err != nil {
		return err
	}
	defer fd.Close()
	return json.NewEncoder(fd).Encode(storedEncryptionToken{
		FolderID: cfg.ID,
		Token:    token,
	})
}<|MERGE_RESOLUTION|>--- conflicted
+++ resolved
@@ -174,7 +174,6 @@
 	errNetworkNotAllowed = errors.New("network not allowed")
 	errNoVersioner       = errors.New("folder has no versioner")
 	// errors about why a connection is closed
-<<<<<<< HEAD
 	errIgnoredFolderRemoved            = errors.New("folder no longer ignored")
 	errReplacingConnection             = errors.New("replacing connection")
 	errStopped                         = errors.New("Syncthing is being stopped")
@@ -185,13 +184,8 @@
 	errEncryptionNotEncryptedUntrusted = errors.New("device is untrusted, but configured to receive not encrypted data")
 	errEncryptionPassword              = errors.New("different encryption passwords used")
 	errEncryptionReceivedToken         = errors.New("resetting connection to send info on new encrypted folder (new cluster config)")
-=======
-	errIgnoredFolderRemoved         = errors.New("folder no longer ignored")
-	errReplacingConnection          = errors.New("replacing connection")
-	errStopped                      = errors.New("Syncthing is being stopped")
-	errMissingRemoteInClusterConfig = errors.New("remote device missing in cluster config")
-	errMissingLocalInClusterConfig  = errors.New("local device missing in cluster config")
->>>>>>> 2ba3be5e
+	errMissingRemoteInClusterConfig    = errors.New("remote device missing in cluster config")
+	errMissingLocalInClusterConfig     = errors.New("local device missing in cluster config")
 )
 
 // NewModel creates and starts a new model. The model starts in read-only mode,
@@ -1060,13 +1054,21 @@
 				break
 			}
 		}
+		if !foundRemote {
+			l.Infof("Device %v sent cluster-config without the device info for the remote on folder %v", deviceID, folder.Description())
+			return errMissingRemoteInClusterConfig
+		}
+		if !foundLocal {
+			l.Infof("Device %v sent cluster-config without the device info for us locally on folder %v", deviceID, folder.Description())
+			return errMissingLocalInClusterConfig
+		}
 	}
 
 	// Needs to happen outside of the fmut, as can cause CommitConfiguration
 	if deviceCfg.AutoAcceptFolders {
 		changedFolders := make([]config.FolderConfiguration, 0, len(cm.Folders))
 		for _, folder := range cm.Folders {
-			if fcfg, fchanged := m.handleAutoAccepts(deviceID, folder, ccDevicesRemote, ccDevicesLocal); fchanged {
+			if fcfg, fchanged := m.handleAutoAccepts(deviceID, folder, ccDevicesRemote[folder.ID], ccDevicesLocal[folder.ID]); fchanged {
 				changedFolders = append(changedFolders, fcfg)
 			}
 		}
@@ -1081,8 +1083,7 @@
 		}
 	}
 
-<<<<<<< HEAD
-	changedHere, tempIndexFolders, paused, indexSenderTokens, err := m.ccHandleFolders(cm.Folders, deviceCfg, ccDevicesRemote, ccDevicesLocal, conn, closed)
+	changedHere, tempIndexFolders, paused, err := m.ccHandleFolders(cm.Folders, deviceCfg, ccDevicesRemote, ccDevicesLocal, indexSenderRegistry)
 	if err != nil {
 		return err
 	}
@@ -1090,10 +1091,8 @@
 
 	m.pmut.Lock()
 	m.remotePausedFolders[deviceID] = paused
-	m.indexSenderTokens[deviceID] = indexSenderTokens
 	m.pmut.Unlock()
 
-	// This breaks if we send multiple CM messages during the same connection.
 	if len(tempIndexFolders) > 0 {
 		m.pmut.RLock()
 		conn, ok := m.conn[deviceID]
@@ -1132,29 +1131,22 @@
 	return nil
 }
 
-func (m *model) ccHandleFolders(folders []protocol.Folder, deviceCfg config.DeviceConfiguration, ccDevicesRemote, ccDevicesLocal map[string]protocol.Device, conn protocol.Connection, closed chan struct{}) (bool, []string, []string, []suture.ServiceToken, error) {
+func (m *model) ccHandleFolders(folders []protocol.Folder, deviceCfg config.DeviceConfiguration, ccDevicesRemote, ccDevicesLocal map[string]protocol.Device, indexSenders *indexSenderRegistry) (bool, []string, map[string]struct{}, error) {
 	var changed bool
 	var folderDevice config.FolderDeviceConfiguration
 	tempIndexFolders := make([]string, 0, len(folders))
-	paused := make([]string, 0, len(folders))
-	indexSenderTokens := make([]suture.ServiceToken, 0, len(folders))
+	paused := make(map[string]struct{}, len(folders))
+	seenFolders := make(map[string]struct{}, len(folders))
 	deviceID := deviceCfg.DeviceID
 	for _, folder := range folders {
+		seenFolders[folder.ID] = struct{}{}
+
 		cfg, ok := m.cfg.Folder(folder.ID)
 		if ok {
 			folderDevice, ok = cfg.Device(deviceID)
 		}
 		if !ok {
-=======
-	paused := make(map[string]struct{}, len(cm.Folders))
-	seenFolders := make(map[string]struct{}, len(cm.Folders))
-	for _, folder := range cm.Folders {
-		seenFolders[folder.ID] = struct{}{}
-
-		cfg, ok := m.cfg.Folder(folder.ID)
-		if !ok || !cfg.SharedWith(deviceID) {
-			indexSenderRegistry.remove(folder.ID)
->>>>>>> 2ba3be5e
+			indexSenders.remove(folder.ID)
 			if deviceCfg.IgnoredFolder(folder.ID) {
 				l.Infof("Ignoring folder %s from device %s since we are configured to", folder.Description(), deviceID)
 				continue
@@ -1170,37 +1162,17 @@
 			continue
 		}
 
-		var foundRemote, foundLocal bool
-		var remoteDeviceInfo, localDeviceInfo protocol.Device
-		for _, dev := range folder.Devices {
-			if dev.ID == m.id {
-				localDeviceInfo = dev
-				foundLocal = true
-			} else if dev.ID == deviceID {
-				remoteDeviceInfo = dev
-				foundRemote = true
-			}
-			if foundRemote && foundLocal {
-				break
-			}
-		}
-		if !foundRemote {
-			l.Infof("Device %v sent cluster-config without the device info for the remote on folder %v", deviceID, folder.Description())
-			return errMissingRemoteInClusterConfig
-		}
-		if !foundLocal {
-			l.Infof("Device %v sent cluster-config without the device info for us locally on folder %v", deviceID, folder.Description())
-			return errMissingLocalInClusterConfig
-		}
-
 		if folder.Paused {
-			indexSenderRegistry.remove(folder.ID)
+			indexSenders.remove(folder.ID)
 			paused[cfg.ID] = struct{}{}
 			continue
 		}
 
+		ccDeviceRemote := ccDevicesRemote[folder.ID]
+		ccDeviceLocal := ccDevicesLocal[folder.ID]
+
 		if cfg.Paused {
-			indexSenderRegistry.addPaused(cfg, localDeviceInfo, remoteDeviceInfo)
+			indexSenders.addPaused(cfg, ccDeviceLocal, ccDeviceRemote)
 			continue
 		}
 
@@ -1214,10 +1186,7 @@
 			continue
 		}
 
-		ccDeviceRemote, hasCCDeviceRemote := ccDevicesRemote[folder.ID]
-		ccDeviceLocal, hasCCDeviceLocal := ccDevicesLocal[folder.ID]
-
-		if err := m.ccCheckEncryption(cfg, folderDevice, ccDeviceRemote, ccDeviceLocal, hasCCDeviceRemote, hasCCDeviceLocal, deviceCfg.Untrusted); err != nil {
+		if err := m.ccCheckEncryption(cfg, folderDevice, ccDeviceRemote, ccDeviceLocal, deviceCfg.Untrusted); err != nil {
 			sameError := false
 			if devs, ok := m.folderEncryptionFailures[folder.ID]; ok {
 				sameError = devs[deviceID] == err
@@ -1232,7 +1201,7 @@
 				l.Warnln(msg)
 			}
 
-			return changed, tempIndexFolders, paused, indexSenderTokens, err
+			return changed, tempIndexFolders, paused, err
 		}
 		if devErrs, ok := m.folderEncryptionFailures[folder.ID]; ok {
 			if len(devErrs) == 1 {
@@ -1248,113 +1217,25 @@
 			tempIndexFolders = append(tempIndexFolders, folder.ID)
 		}
 
-<<<<<<< HEAD
-		myIndexID := fs.IndexID(protocol.LocalDeviceID)
-		mySequence := fs.Sequence(protocol.LocalDeviceID)
-		var startSequence int64
-
-		// This is the other side's description of what it knows
-		// about us. Lets check to see if we can start sending index
-		// updates directly or need to send the index from start...
-
-		if hasCCDeviceLocal && ccDeviceLocal.IndexID == myIndexID && ccDeviceLocal.MaxSequence <= mySequence {
-			// They say they've seen our index ID before and their
-			// max sequence is consistent with ours, so we can
-			// send a delta update only.
-			l.Debugf("Device %v folder %s is delta index compatible (mlv=%d)", deviceID, folder.Description(), ccDeviceLocal.MaxSequence)
-			startSequence = ccDeviceLocal.MaxSequence
-		} else if !hasCCDeviceLocal {
-			l.Debugf("Device %v folder %s sent no info about us", deviceID, folder.Description())
-		} else if ccDeviceLocal.IndexID == myIndexID {
-			// Safety check above failed: They claim to have more or newer
-			// index data than we have - either we have lost
-			// index data, or reset the index without resetting
-			// the IndexID, or something else weird has
-			// happened. We send a full index to reset the
-			// situation.
-			l.Infof("Device %v folder %s is delta index compatible, but seems out of sync with reality", deviceID, folder.Description())
-		} else if ccDeviceLocal.IndexID != 0 {
-			// They say they've seen an index ID from us, but it's
-			// not the right one. Either they are confused or we
-			// must have reset our database since last talking to
-			// them. We'll start with a full index transfer.
-			l.Infof("Device %v folder %s has mismatching index ID for us (%v != %v)", deviceID, folder.Description(), ccDeviceLocal.IndexID, myIndexID)
-		}
-
-		// This is the other side's description of themselves. We
-		// check to see that it matches the IndexID we have on file,
-		// otherwise we drop our old index data and expect to get a
-		// completely new set.
-
-		switch {
-		case !hasCCDeviceRemote:
-			l.Debugf("Device %v folder %s sent no info about themselves", deviceID, folder.Description())
-			fallthrough
-		case ccDeviceRemote.IndexID == 0:
-			// They're not announcing an index ID. This means they
-			// do not support delta indexes and we should clear any
-			// information we have from them before accepting their
-			// index, which will presumably be a full index.
-			fs.Drop(deviceID)
-		default:
-			theirIndexID := fs.IndexID(deviceID)
-			if ccDeviceRemote.IndexID != theirIndexID {
-				// The index ID we have on file is not what they're
-				// announcing. They must have reset their database and
-				// will probably send us a full index. We drop any
-				// information we have and remember this new index ID
-				// instead.
-				l.Infof("Device %v folder %s has a new index ID (%v)", deviceID, folder.Description(), ccDeviceRemote.IndexID)
-				fs.Drop(deviceID)
-				fs.SetIndexID(deviceID, ccDeviceRemote.IndexID)
-			} else {
-				// They're sending a recognized index ID and will most
-				// likely use delta indexes. We might already have files
-				// that we need to pull so let the folder runner know
-				// that it should recheck the index data.
-				m.fmut.RLock()
-				if runner := m.folderRunners[folder.ID]; runner != nil {
-					defer runner.SchedulePull()
-				}
-				m.fmut.RUnlock()
-			}
-		}
-
-		is := &indexSender{
-			conn:                     conn,
-			connClosed:               closed,
-			folder:                   folder.ID,
-			folderIsReceiveEncrypted: cfg.Type == config.FolderTypeReceiveEncrypted,
-			fset:                     fs,
-			prevSequence:             startSequence,
-			evLogger:                 m.evLogger,
-=======
-		indexSenderRegistry.add(cfg, fs, localDeviceInfo, remoteDeviceInfo)
+		indexSenders.add(cfg, fs, ccDeviceLocal, ccDeviceRemote)
 
 		// We might already have files that we need to pull so let the
 		// folder runner know that it should recheck the index data.
 		m.fmut.RLock()
 		if runner := m.folderRunners[folder.ID]; runner != nil {
 			defer runner.SchedulePull()
->>>>>>> 2ba3be5e
 		}
 		m.fmut.RUnlock()
 	}
 
-<<<<<<< HEAD
-	return changed, tempIndexFolders, paused, indexSenderTokens, nil
-}
-=======
-	indexSenderRegistry.removeAllExcept(seenFolders)
-
-	m.pmut.Lock()
-	m.remotePausedFolders[deviceID] = paused
-	m.pmut.Unlock()
->>>>>>> 2ba3be5e
-
-func (m *model) ccCheckEncryption(fcfg config.FolderConfiguration, folderDevice config.FolderDeviceConfiguration, ccDeviceRemote, ccDeviceLocal protocol.Device, hasCCDeviceRemote, hasCCDeviceLocal, deviceUntrusted bool) error {
-	hasTokenRemote := hasCCDeviceRemote && len(ccDeviceRemote.EncryptionPasswordToken) > 0
-	hasTokenLocal := hasCCDeviceLocal && len(ccDeviceLocal.EncryptionPasswordToken) > 0
+	indexSenders.removeAllExcept(seenFolders)
+
+	return changed, tempIndexFolders, paused, nil
+}
+
+func (m *model) ccCheckEncryption(fcfg config.FolderConfiguration, folderDevice config.FolderDeviceConfiguration, ccDeviceRemote, ccDeviceLocal protocol.Device, deviceUntrusted bool) error {
+	hasTokenRemote := len(ccDeviceRemote.EncryptionPasswordToken) > 0
+	hasTokenLocal := len(ccDeviceLocal.EncryptionPasswordToken) > 0
 	isEncryptedRemote := folderDevice.EncryptionPassword != ""
 	isEncryptedLocal := fcfg.Type == config.FolderTypeReceiveEncrypted
 
@@ -1563,14 +1444,8 @@
 
 // handleAutoAccepts handles adding and sharing folders for devices that have
 // AutoAcceptFolders set to true.
-func (m *model) handleAutoAccepts(deviceID protocol.DeviceID, folder protocol.Folder, ccDevicesRemote, ccDevicesLocal map[string]protocol.Device) (config.FolderConfiguration, bool) {
-	ccDeviceRemote, hasCCDeviceRemote := ccDevicesRemote[folder.ID]
-	ccDeviceLocal, hasCCDeviceLocal := ccDevicesLocal[folder.ID]
+func (m *model) handleAutoAccepts(deviceID protocol.DeviceID, folder protocol.Folder, ccDeviceRemote, ccDeviceLocal protocol.Device) (config.FolderConfiguration, bool) {
 	if cfg, ok := m.cfg.Folder(folder.ID); !ok {
-		if !hasCCDeviceRemote || !hasCCDeviceLocal {
-			l.Infof("Failed to auto-accept folder %s from %s due to missing information on encryption from remote device", folder.Description(), deviceID)
-			return config.FolderConfiguration{}, false
-		}
 		defaultPath := m.cfg.Options().DefaultFolderPath
 		defaultPathFs := fs.NewFilesystem(fs.FilesystemTypeBasic, defaultPath)
 		pathAlternatives := []string{
@@ -1602,10 +1477,6 @@
 				// Already shared nothing todo.
 				return config.FolderConfiguration{}, false
 			}
-		}
-		if !hasCCDeviceRemote || !hasCCDeviceLocal {
-			l.Infof("Failed to auto-accept folder %s from %s due to missing information on encryption from remote device", folder.Description(), deviceID)
-			return config.FolderConfiguration{}, false
 		}
 		if cfg.Type == config.FolderTypeReceiveEncrypted {
 			if len(ccDeviceRemote.EncryptionPasswordToken) == 0 && len(ccDeviceLocal.EncryptionPasswordToken) == 0 {
@@ -2158,180 +2029,7 @@
 	}
 }
 
-<<<<<<< HEAD
-type indexSender struct {
-	suture.Service
-	conn                     protocol.Connection
-	folder                   string
-	folderIsReceiveEncrypted bool
-	dev                      string
-	fset                     *db.FileSet
-	prevSequence             int64
-	evLogger                 events.Logger
-	connClosed               chan struct{}
-}
-
-func (s *indexSender) serve(ctx context.Context) {
-	var err error
-
-	l.Debugf("Starting indexSender for %s to %s at %s (slv=%d)", s.folder, s.dev, s.conn, s.prevSequence)
-	defer l.Debugf("Exiting indexSender for %s to %s at %s: %v", s.folder, s.dev, s.conn, err)
-
-	// We need to send one index, regardless of whether there is something to send or not
-	err = s.sendIndexTo(ctx)
-
-	// Subscribe to LocalIndexUpdated (we have new information to send) and
-	// DeviceDisconnected (it might be us who disconnected, so we should
-	// exit).
-	sub := s.evLogger.Subscribe(events.LocalIndexUpdated | events.DeviceDisconnected)
-	defer sub.Unsubscribe()
-
-	evChan := sub.C()
-	ticker := time.NewTicker(time.Minute)
-	defer ticker.Stop()
-
-	for err == nil {
-		select {
-		case <-ctx.Done():
-			return
-		case <-s.connClosed:
-			return
-		default:
-		}
-
-		// While we have sent a sequence at least equal to the one
-		// currently in the database, wait for the local index to update. The
-		// local index may update for other folders than the one we are
-		// sending for.
-		if s.fset.Sequence(protocol.LocalDeviceID) <= s.prevSequence {
-			select {
-			case <-ctx.Done():
-				return
-			case <-s.connClosed:
-				return
-			case <-evChan:
-			case <-ticker.C:
-			}
-
-			continue
-		}
-
-		err = s.sendIndexTo(ctx)
-
-		// Wait a short amount of time before entering the next loop. If there
-		// are continuous changes happening to the local index, this gives us
-		// time to batch them up a little.
-		time.Sleep(250 * time.Millisecond)
-	}
-}
-
-// Complete implements the suture.IsCompletable interface. When Serve terminates
-// before Stop is called, the supervisor will check for this method and if it
-// returns true removes the service instead of restarting it. Here it always
-// returns true, as indexSender only terminates when a connection is
-// closed/has failed, in which case retrying doesn't help.
-func (s *indexSender) Complete() bool { return true }
-
-// sendIndexTo sends file infos with a sequence number higher than prevSequence and
-// returns the highest sent sequence number.
-func (s *indexSender) sendIndexTo(ctx context.Context) error {
-	initial := s.prevSequence == 0
-	batch := newFileInfoBatch(nil)
-	batch.flushFn = func(fs []protocol.FileInfo) error {
-		l.Debugf("%v: Sending %d files (<%d bytes)", s, len(batch.infos), batch.size)
-		if initial {
-			initial = false
-			return s.conn.Index(ctx, s.folder, fs)
-		}
-		return s.conn.IndexUpdate(ctx, s.folder, fs)
-	}
-
-	var err error
-	var f protocol.FileInfo
-	snap := s.fset.Snapshot()
-	defer snap.Release()
-	previousWasDelete := false
-	snap.WithHaveSequence(s.prevSequence+1, func(fi protocol.FileIntf) bool {
-		// This is to make sure that renames (which is an add followed by a delete) land in the same batch.
-		// Even if the batch is full, we allow a last delete to slip in, we do this by making sure that
-		// the batch ends with a non-delete, or that the last item in the batch is already a delete
-		if batch.full() && (!fi.IsDeleted() || previousWasDelete) {
-			if err = batch.flush(); err != nil {
-				return false
-			}
-		}
-
-		if shouldDebug() {
-			if fi.SequenceNo() < s.prevSequence+1 {
-				panic(fmt.Sprintln("sequence lower than requested, got:", fi.SequenceNo(), ", asked to start at:", s.prevSequence+1))
-			}
-		}
-
-		if f.Sequence > 0 && fi.SequenceNo() <= f.Sequence {
-			l.Warnln("Non-increasing sequence detected: Checking and repairing the db...")
-			// Abort this round of index sending - the next one will pick
-			// up from the last successful one with the repeaired db.
-			defer func() {
-				if fixed, dbErr := s.fset.RepairSequence(); dbErr != nil {
-					l.Warnln("Failed repairing sequence entries:", dbErr)
-					panic("Failed repairing sequence entries")
-				} else {
-					l.Infof("Repaired %v sequence entries in database", fixed)
-				}
-			}()
-			return false
-		}
-
-		f = fi.(protocol.FileInfo)
-
-		// If this is a folder receiving encrypted files only, we
-		// mustn't ever send locally changed file infos. Those aren't
-		// encrypted and thus would be a protocol error at the remote.
-		if s.folderIsReceiveEncrypted && fi.IsReceiveOnlyChanged() {
-			return true
-		}
-
-		// Mark the file as invalid if any of the local bad stuff flags are set.
-		f.RawInvalid = f.IsInvalid()
-		// If the file is marked LocalReceive (i.e., changed locally on a
-		// receive only folder) we do not want it to ever become the
-		// globally best version, invalid or not.
-		if f.IsReceiveOnlyChanged() {
-			f.Version = protocol.Vector{}
-		}
-
-		// never sent externally
-		f.LocalFlags = 0
-		f.VersionHash = nil
-
-		previousWasDelete = f.IsDeleted()
-
-		batch.append(f)
-		return true
-	})
-	if err != nil {
-		return err
-	}
-
-	err = batch.flush()
-
-	// True if there was nothing to be sent
-	if f.Sequence == 0 {
-		return err
-	}
-
-	s.prevSequence = f.Sequence
-	return err
-}
-
-func (s *indexSender) String() string {
-	return fmt.Sprintf("indexSender@%p for %s to %s at %s", s, s.folder, s.dev, s.conn)
-}
-
 func (m *model) requestGlobal(ctx context.Context, deviceID protocol.DeviceID, folder, name string, blockNo int, offset int64, size int, hash []byte, weakHash uint32, fromTemporary bool) ([]byte, error) {
-=======
-func (m *model) requestGlobal(ctx context.Context, deviceID protocol.DeviceID, folder, name string, offset int64, size int, hash []byte, weakHash uint32, fromTemporary bool) ([]byte, error) {
->>>>>>> 2ba3be5e
 	m.pmut.RLock()
 	nc, ok := m.conn[deviceID]
 	m.pmut.RUnlock()
