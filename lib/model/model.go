// Copyright (C) 2014 The Syncthing Authors.
//
// This Source Code Form is subject to the terms of the Mozilla Public
// License, v. 2.0. If a copy of the MPL was not distributed with this file,
// You can obtain one at https://mozilla.org/MPL/2.0/.

package model

import (
	"context"
	"crypto/tls"
	"encoding/json"
	"errors"
	"fmt"
	"io"
	"net"
	"os"
	"path/filepath"
	"reflect"
	"runtime"
	"sort"
	"strings"
	"time"

	"github.com/syncthing/syncthing/lib/config"
	"github.com/syncthing/syncthing/lib/connections"
	"github.com/syncthing/syncthing/lib/db"
	"github.com/syncthing/syncthing/lib/events"
	"github.com/syncthing/syncthing/lib/fs"
	"github.com/syncthing/syncthing/lib/fswatcher"
	"github.com/syncthing/syncthing/lib/ignore"
	"github.com/syncthing/syncthing/lib/osutil"
	"github.com/syncthing/syncthing/lib/protocol"
	"github.com/syncthing/syncthing/lib/scanner"
	"github.com/syncthing/syncthing/lib/stats"
	"github.com/syncthing/syncthing/lib/sync"
	"github.com/syncthing/syncthing/lib/upgrade"
	"github.com/syncthing/syncthing/lib/versioner"
	"github.com/syncthing/syncthing/lib/weakhash"
	"github.com/thejerf/suture"
)

// How many files to send in each Index/IndexUpdate message.
const (
	maxBatchSizeBytes = 250 * 1024 // Aim for making index messages no larger than 250 KiB (uncompressed)
	maxBatchSizeFiles = 1000       // Either way, don't include more files than this
)

type service interface {
	BringToFront(string)
	DelayScan(d time.Duration)
	IndexUpdated()              // Remote index was updated notification
	Jobs() ([]string, []string) // In progress, Queued
	Scan(subs []string) error
	Serve()
	Stop()

	getState() (folderState, time.Time, error)
	setState(state folderState)
	clearError()
	setError(err error)
}

type Availability struct {
	ID            protocol.DeviceID `json:"id"`
	FromTemporary bool              `json:"fromTemporary"`
}

type Model struct {
	*suture.Supervisor

	cfg               *config.Wrapper
	db                *db.Instance
	finder            *db.BlockFinder
	progressEmitter   *ProgressEmitter
	id                protocol.DeviceID
	shortID           protocol.ShortID
	cacheIgnoredFiles bool
	protectedFiles    []string

	deviceName    string
	clientName    string
	clientVersion string

	folderCfgs         map[string]config.FolderConfiguration                  // folder -> cfg
	folderFiles        map[string]*db.FileSet                                 // folder -> files
	folderDevices      folderDeviceSet                                        // folder -> deviceIDs
	deviceFolders      map[protocol.DeviceID][]string                         // deviceID -> folders
	deviceStatRefs     map[protocol.DeviceID]*stats.DeviceStatisticsReference // deviceID -> statsRef
	folderIgnores      map[string]*ignore.Matcher                             // folder -> matcher object
	folderRunners      map[string]service                                     // folder -> puller or scanner
	folderRunnerTokens map[string][]suture.ServiceToken                       // folder -> tokens for puller or scanner
	folderStatRefs     map[string]*stats.FolderStatisticsReference            // folder -> statsRef
	folderFsWatchers   map[string]fswatcher.Service                           // folder -> filesystem watcher
	fmut               sync.RWMutex                                           // protects the above

	conn                map[protocol.DeviceID]connections.Connection
	closed              map[protocol.DeviceID]chan struct{}
	helloMessages       map[protocol.DeviceID]protocol.HelloResult
	deviceDownloads     map[protocol.DeviceID]*deviceDownloadState
	remotePausedFolders map[protocol.DeviceID][]string // deviceID -> folders
	pmut                sync.RWMutex                   // protects the above
}

type folderFactory func(*Model, config.FolderConfiguration, versioner.Versioner, *fs.MtimeFS, fswatcher.Service) service

var (
	folderFactories = make(map[config.FolderType]folderFactory, 0)
)

var (
	errFolderPathEmpty     = errors.New("folder path empty")
	errFolderPathMissing   = errors.New("folder path missing")
	errFolderMarkerMissing = errors.New("folder marker missing")
	errInvalidFilename     = errors.New("filename is invalid")
	errDeviceUnknown       = errors.New("unknown device")
	errDevicePaused        = errors.New("device is paused")
	errDeviceIgnored       = errors.New("device is ignored")
	errNotRelative         = errors.New("not a relative path")
	errFolderPaused        = errors.New("folder is paused")
	errFolderMissing       = errors.New("no such folder")
	errNetworkNotAllowed   = errors.New("network not allowed")
)

// NewModel creates and starts a new model. The model starts in read-only mode,
// where it sends index information to connected peers and responds to requests
// for file data without altering the local folder in any way.
func NewModel(cfg *config.Wrapper, id protocol.DeviceID, deviceName, clientName, clientVersion string, ldb *db.Instance, protectedFiles []string) *Model {
	m := &Model{
		Supervisor: suture.New("model", suture.Spec{
			Log: func(line string) {
				l.Debugln(line)
			},
		}),
		cfg:                 cfg,
		db:                  ldb,
		finder:              db.NewBlockFinder(ldb),
		progressEmitter:     NewProgressEmitter(cfg),
		id:                  id,
		shortID:             id.Short(),
		cacheIgnoredFiles:   cfg.Options().CacheIgnoredFiles,
		protectedFiles:      protectedFiles,
		deviceName:          deviceName,
		clientName:          clientName,
		clientVersion:       clientVersion,
		folderCfgs:          make(map[string]config.FolderConfiguration),
		folderFiles:         make(map[string]*db.FileSet),
		folderDevices:       make(folderDeviceSet),
		deviceFolders:       make(map[protocol.DeviceID][]string),
		deviceStatRefs:      make(map[protocol.DeviceID]*stats.DeviceStatisticsReference),
		folderIgnores:       make(map[string]*ignore.Matcher),
		folderRunners:       make(map[string]service),
		folderRunnerTokens:  make(map[string][]suture.ServiceToken),
		folderStatRefs:      make(map[string]*stats.FolderStatisticsReference),
		folderFsWatchers:    make(map[string]fswatcher.Service),
		conn:                make(map[protocol.DeviceID]connections.Connection),
		closed:              make(map[protocol.DeviceID]chan struct{}),
		helloMessages:       make(map[protocol.DeviceID]protocol.HelloResult),
		deviceDownloads:     make(map[protocol.DeviceID]*deviceDownloadState),
		remotePausedFolders: make(map[protocol.DeviceID][]string),
		fmut:                sync.NewRWMutex(),
		pmut:                sync.NewRWMutex(),
	}
	if cfg.Options().ProgressUpdateIntervalS > -1 {
		go m.progressEmitter.Serve()
	}
	cfg.Subscribe(m)

	return m
}

// StartDeadlockDetector starts a deadlock detector on the models locks which
// causes panics in case the locks cannot be acquired in the given timeout
// period.
func (m *Model) StartDeadlockDetector(timeout time.Duration) {
	l.Infof("Starting deadlock detector with %v timeout", timeout)
	detector := newDeadlockDetector(timeout)
	detector.Watch("fmut", m.fmut)
	detector.Watch("pmut", m.pmut)
}

// StartFolder constructs the folder service and starts it.
func (m *Model) StartFolder(folder string) {
	m.fmut.Lock()
	m.pmut.Lock()
	folderType := m.startFolderLocked(folder)
	folderCfg := m.folderCfgs[folder]
	m.pmut.Unlock()
	m.fmut.Unlock()

	l.Infof("Ready to synchronize %s (%s)", folderCfg.Description(), folderType)
}

func (m *Model) startFolderLocked(folder string) config.FolderType {
	cfg, ok := m.folderCfgs[folder]
	if !ok {
		panic("cannot start nonexistent folder " + cfg.Description())
	}

	_, ok = m.folderRunners[folder]
	if ok {
		panic("cannot start already running folder " + cfg.Description())
	}

	folderFactory, ok := folderFactories[cfg.Type]
	if !ok {
		panic(fmt.Sprintf("unknown folder type 0x%x", cfg.Type))
	}

	fs := m.folderFiles[folder]

	// Find any devices for which we hold the index in the db, but the folder
	// is not shared, and drop it.
	expected := mapDevices(cfg.DeviceIDs())
	for _, available := range fs.ListDevices() {
		if _, ok := expected[available]; !ok {
			l.Debugln("dropping", folder, "state for", available)
			fs.Replace(available, nil)
		}
	}

	// Close connections to affected devices
	for _, id := range cfg.DeviceIDs() {
		m.closeLocked(id)
	}

	v, ok := fs.Sequence(protocol.LocalDeviceID), true
	indexHasFiles := ok && v > 0
	if !indexHasFiles {
		// It's a blank folder, so this may the first time we're looking at
		// it. Attempt to create and tag with our marker as appropriate. We
		// don't really do anything with errors at this point except warn -
		// if these things don't work, we still want to start the folder and
		// it'll show up as errored later.

		// Directory permission bits. Will be filtered down to something
		// sane by umask on Unixes.

		cfg.CreateRoot()

		if err := cfg.CreateMarker(); err != nil {
			l.Warnln("Creating folder marker:", err)
		}
	}

	var ver versioner.Versioner
	if len(cfg.Versioning.Type) > 0 {
		versionerFactory, ok := versioner.Factories[cfg.Versioning.Type]
		if !ok {
			l.Fatalf("Requested versioning type %q that does not exist", cfg.Versioning.Type)
		}

		ver = versionerFactory(folder, cfg.Path(), cfg.Versioning.Params)
		if service, ok := ver.(suture.Service); ok {
			// The versioner implements the suture.Service interface, so
			// expects to be run in the background in addition to being called
			// when files are going to be archived.
			token := m.Add(service)
			m.folderRunnerTokens[folder] = append(m.folderRunnerTokens[folder], token)
		}
	}

	var fsWatcher fswatcher.Service
	if fsWatcher, ok := m.folderFsWatchers[folder]; ok && fsWatcher != nil {
		token := m.Add(fsWatcher)
		m.folderRunnerTokens[folder] = append(m.folderRunnerTokens[folder], token)
	}

	p := folderFactory(m, cfg, ver, fs.MtimeFS(), fsWatcher)
	m.folderRunners[folder] = p

	m.warnAboutOverwritingProtectedFiles(folder)

	token := m.Add(p)
	m.folderRunnerTokens[folder] = append(m.folderRunnerTokens[folder], token)

	return cfg.Type
}

func (m *Model) warnAboutOverwritingProtectedFiles(folder string) {
	if m.folderCfgs[folder].Type == config.FolderTypeSendOnly {
		return
	}

	folderLocation := m.folderCfgs[folder].Path()
	ignores := m.folderIgnores[folder]

	var filesAtRisk []string
	for _, protectedFilePath := range m.protectedFiles {
		// check if file is synced in this folder
		if !strings.HasPrefix(protectedFilePath, folderLocation) {
			continue
		}

		// check if file is ignored
		relPath, _ := filepath.Rel(folderLocation, protectedFilePath)
		if ignores.Match(relPath).IsIgnored() {
			continue
		}

		filesAtRisk = append(filesAtRisk, protectedFilePath)
	}

	if len(filesAtRisk) > 0 {
		l.Warnln("Some protected files may be overwritten and cause issues. See https://docs.syncthing.net/users/config.html#syncing-configuration-files for more information. The at risk files are:", strings.Join(filesAtRisk, ", "))
	}
}

func (m *Model) AddFolder(cfg config.FolderConfiguration) {
	if len(cfg.ID) == 0 {
		panic("cannot add empty folder id")
	}

	m.fmut.Lock()
	m.addFolderLocked(cfg)
	m.fmut.Unlock()
}

func (m *Model) addFolderLocked(cfg config.FolderConfiguration) {
	m.folderCfgs[cfg.ID] = cfg
	m.folderFiles[cfg.ID] = db.NewFileSet(cfg.ID, m.db)

	for _, device := range cfg.Devices {
		m.folderDevices.set(device.DeviceID, cfg.ID)
		m.deviceFolders[device.DeviceID] = append(m.deviceFolders[device.DeviceID], cfg.ID)
	}

	ignores := ignore.New(m.cacheIgnoredFiles)
	if err := ignores.Load(filepath.Join(cfg.Path(), ".stignore")); err != nil && !os.IsNotExist(err) {
		l.Warnln("Loading ignores:", err)
	}
	m.folderIgnores[cfg.ID] = ignores

	if cfg.FsNotifications {
<<<<<<< HEAD
		m.folderFsWatchers[cfg.ID] = fswatcher.NewFsWatcher(cfg, ignores)
=======
		m.folderFsWatchers[cfg.ID] = fswatcher.NewFsWatcher(cfg.ID, m.cfg, ignores)
>>>>>>> d9ea9661
	}
}

func (m *Model) RemoveFolder(folder string) {
	m.fmut.Lock()
	m.pmut.Lock()

	// Delete syncthing specific files
	folderCfg := m.folderCfgs[folder]
	folderPath := folderCfg.Path()
	os.Remove(filepath.Join(folderPath, ".stfolder"))

	m.tearDownFolderLocked(folder)
	// Remove it from the database
	db.DropFolder(m.db, folder)

	m.pmut.Unlock()
	m.fmut.Unlock()
}

func (m *Model) tearDownFolderLocked(folder string) {
	// Stop the services running for this folder
	for _, id := range m.folderRunnerTokens[folder] {
		m.Remove(id)
	}

	// Close connections to affected devices
	for dev := range m.folderDevices[folder] {
		if conn, ok := m.conn[dev]; ok {
			closeRawConn(conn)
		}
	}

	// Clean up our config maps
	delete(m.folderCfgs, folder)
	delete(m.folderFiles, folder)
	delete(m.folderDevices, folder)
	delete(m.folderIgnores, folder)
	delete(m.folderRunners, folder)
	delete(m.folderRunnerTokens, folder)
	delete(m.folderStatRefs, folder)
	delete(m.folderFsWatchers, folder)
	for dev, folders := range m.deviceFolders {
		m.deviceFolders[dev] = stringSliceWithout(folders, folder)
	}
}

func (m *Model) RestartFolder(cfg config.FolderConfiguration) {
	if len(cfg.ID) == 0 {
		panic("cannot add empty folder id")
	}

	m.fmut.Lock()
	m.pmut.Lock()

	m.tearDownFolderLocked(cfg.ID)
	if !cfg.Paused {
		m.addFolderLocked(cfg)
		folderType := m.startFolderLocked(cfg.ID)
		l.Infoln("Restarted folder", cfg.Description(), fmt.Sprintf("(%s)", folderType))
	} else {
		l.Infoln("Paused folder", cfg.Description())
	}

	m.pmut.Unlock()
	m.fmut.Unlock()
}

type ConnectionInfo struct {
	protocol.Statistics
	Connected     bool
	Paused        bool
	Address       string
	ClientVersion string
	Type          string
}

func (info ConnectionInfo) MarshalJSON() ([]byte, error) {
	return json.Marshal(map[string]interface{}{
		"at":            info.At,
		"inBytesTotal":  info.InBytesTotal,
		"outBytesTotal": info.OutBytesTotal,
		"connected":     info.Connected,
		"paused":        info.Paused,
		"address":       info.Address,
		"clientVersion": info.ClientVersion,
		"type":          info.Type,
	})
}

// ConnectionStats returns a map with connection statistics for each device.
func (m *Model) ConnectionStats() map[string]interface{} {
	m.fmut.RLock()
	m.pmut.RLock()

	res := make(map[string]interface{})
	devs := m.cfg.Devices()
	conns := make(map[string]ConnectionInfo, len(devs))
	for device, deviceCfg := range devs {
		hello := m.helloMessages[device]
		versionString := hello.ClientVersion
		if hello.ClientName != "syncthing" {
			versionString = hello.ClientName + " " + hello.ClientVersion
		}
		ci := ConnectionInfo{
			ClientVersion: strings.TrimSpace(versionString),
			Paused:        deviceCfg.Paused,
		}
		if conn, ok := m.conn[device]; ok {
			ci.Type = conn.Type()
			ci.Connected = ok
			ci.Statistics = conn.Statistics()
			if addr := conn.RemoteAddr(); addr != nil {
				ci.Address = addr.String()
			}
		}

		conns[device.String()] = ci
	}

	res["connections"] = conns

	m.pmut.RUnlock()
	m.fmut.RUnlock()

	in, out := protocol.TotalInOut()
	res["total"] = ConnectionInfo{
		Statistics: protocol.Statistics{
			At:            time.Now(),
			InBytesTotal:  in,
			OutBytesTotal: out,
		},
	}

	return res
}

// DeviceStatistics returns statistics about each device
func (m *Model) DeviceStatistics() map[string]stats.DeviceStatistics {
	res := make(map[string]stats.DeviceStatistics)
	for id := range m.cfg.Devices() {
		res[id.String()] = m.deviceStatRef(id).GetStatistics()
	}
	return res
}

// FolderStatistics returns statistics about each folder
func (m *Model) FolderStatistics() map[string]stats.FolderStatistics {
	res := make(map[string]stats.FolderStatistics)
	for id := range m.cfg.Folders() {
		res[id] = m.folderStatRef(id).GetStatistics()
	}
	return res
}

type FolderCompletion struct {
	CompletionPct float64
	NeedBytes     int64
	GlobalBytes   int64
	NeedDeletes   int64
}

// Completion returns the completion status, in percent, for the given device
// and folder.
func (m *Model) Completion(device protocol.DeviceID, folder string) FolderCompletion {
	m.fmut.RLock()
	rf, ok := m.folderFiles[folder]
	ignores := m.folderIgnores[folder]
	m.fmut.RUnlock()
	if !ok {
		return FolderCompletion{} // Folder doesn't exist, so we hardly have any of it
	}

	tot := rf.GlobalSize().Bytes
	if tot == 0 {
		// Folder is empty, so we have all of it
		return FolderCompletion{
			CompletionPct: 100,
		}
	}

	m.pmut.RLock()
	counts := m.deviceDownloads[device].GetBlockCounts(folder)
	m.pmut.RUnlock()

	var need, fileNeed, downloaded, deletes int64
	rf.WithNeedTruncated(device, func(f db.FileIntf) bool {
		if ignores.Match(f.FileName()).IsIgnored() {
			return true
		}

		ft := f.(db.FileInfoTruncated)

		// If the file is deleted, we account it only in the deleted column.
		if ft.Deleted {
			deletes++
			return true
		}

		// This might might be more than it really is, because some blocks can be of a smaller size.
		downloaded = int64(counts[ft.Name] * protocol.BlockSize)

		fileNeed = ft.FileSize() - downloaded
		if fileNeed < 0 {
			fileNeed = 0
		}

		need += fileNeed
		return true
	})

	needRatio := float64(need) / float64(tot)
	completionPct := 100 * (1 - needRatio)

	// If the completion is 100% but there are deletes we need to handle,
	// drop it down a notch. Hack for consumers that look only at the
	// percentage (our own GUI does the same calculation as here on it's own
	// and needs the same fixup).
	if need == 0 && deletes > 0 {
		completionPct = 95 // chosen by fair dice roll
	}

	l.Debugf("%v Completion(%s, %q): %f (%d / %d = %f)", m, device, folder, completionPct, need, tot, needRatio)

	return FolderCompletion{
		CompletionPct: completionPct,
		NeedBytes:     need,
		GlobalBytes:   tot,
		NeedDeletes:   deletes,
	}
}

func addSizeOfFile(s *db.Counts, f db.FileIntf) {
	switch {
	case f.IsDeleted():
		s.Deleted++
	case f.IsDirectory():
		s.Directories++
	case f.IsSymlink():
		s.Symlinks++
	default:
		s.Files++
	}
	s.Bytes += f.FileSize()
}

// GlobalSize returns the number of files, deleted files and total bytes for all
// files in the global model.
func (m *Model) GlobalSize(folder string) db.Counts {
	m.fmut.RLock()
	defer m.fmut.RUnlock()
	if rf, ok := m.folderFiles[folder]; ok {
		return rf.GlobalSize()
	}
	return db.Counts{}
}

// LocalSize returns the number of files, deleted files and total bytes for all
// files in the local folder.
func (m *Model) LocalSize(folder string) db.Counts {
	m.fmut.RLock()
	defer m.fmut.RUnlock()
	if rf, ok := m.folderFiles[folder]; ok {
		return rf.LocalSize()
	}
	return db.Counts{}
}

// NeedSize returns the number and total size of currently needed files.
func (m *Model) NeedSize(folder string) db.Counts {
	m.fmut.RLock()
	defer m.fmut.RUnlock()

	var result db.Counts
	if rf, ok := m.folderFiles[folder]; ok {
		ignores := m.folderIgnores[folder]
		cfg := m.folderCfgs[folder]
		rf.WithNeedTruncated(protocol.LocalDeviceID, func(f db.FileIntf) bool {
			if shouldIgnore(f, ignores, cfg.IgnoreDelete) {
				return true
			}

			addSizeOfFile(&result, f)
			return true
		})
	}
	result.Bytes -= m.progressEmitter.BytesCompleted(folder)
	l.Debugf("%v NeedSize(%q): %v", m, folder, result)
	return result
}

// NeedFolderFiles returns paginated list of currently needed files in
// progress, queued, and to be queued on next puller iteration, as well as the
// total number of files currently needed.
func (m *Model) NeedFolderFiles(folder string, page, perpage int) ([]db.FileInfoTruncated, []db.FileInfoTruncated, []db.FileInfoTruncated, int) {
	m.fmut.RLock()
	defer m.fmut.RUnlock()

	total := 0

	rf, ok := m.folderFiles[folder]
	if !ok {
		return nil, nil, nil, 0
	}

	var progress, queued, rest []db.FileInfoTruncated
	var seen map[string]struct{}

	skip := (page - 1) * perpage
	get := perpage

	runner, ok := m.folderRunners[folder]
	if ok {
		allProgressNames, allQueuedNames := runner.Jobs()

		var progressNames, queuedNames []string
		progressNames, skip, get = getChunk(allProgressNames, skip, get)
		queuedNames, skip, get = getChunk(allQueuedNames, skip, get)

		progress = make([]db.FileInfoTruncated, len(progressNames))
		queued = make([]db.FileInfoTruncated, len(queuedNames))
		seen = make(map[string]struct{}, len(progressNames)+len(queuedNames))

		for i, name := range progressNames {
			if f, ok := rf.GetGlobalTruncated(name); ok {
				progress[i] = f
				seen[name] = struct{}{}
			}
		}

		for i, name := range queuedNames {
			if f, ok := rf.GetGlobalTruncated(name); ok {
				queued[i] = f
				seen[name] = struct{}{}
			}
		}
	}

	rest = make([]db.FileInfoTruncated, 0, perpage)
	ignores := m.folderIgnores[folder]
	cfg := m.folderCfgs[folder]
	rf.WithNeedTruncated(protocol.LocalDeviceID, func(f db.FileIntf) bool {
		if shouldIgnore(f, ignores, cfg.IgnoreDelete) {
			return true
		}

		total++
		if skip > 0 {
			skip--
			return true
		}
		if get > 0 {
			ft := f.(db.FileInfoTruncated)
			if _, ok := seen[ft.Name]; !ok {
				rest = append(rest, ft)
				get--
			}
		}
		return true
	})

	return progress, queued, rest, total
}

// Index is called when a new device is connected and we receive their full index.
// Implements the protocol.Model interface.
func (m *Model) Index(deviceID protocol.DeviceID, folder string, fs []protocol.FileInfo) {
	l.Debugf("IDX(in): %s %q: %d files", deviceID, folder, len(fs))

	if !m.folderSharedWith(folder, deviceID) {
		l.Debugf("Unexpected folder ID %q sent from device %q; ensure that the folder exists and that this device is selected under \"Share With\" in the folder configuration.", folder, deviceID)
		return
	}

	m.fmut.RLock()
	files, ok := m.folderFiles[folder]
	runner := m.folderRunners[folder]
	m.fmut.RUnlock()

	if !ok {
		l.Fatalf("Index for nonexistent folder %q", folder)
	}

	if runner != nil {
		// Runner may legitimately not be set if this is the "cleanup" Index
		// message at startup.
		defer runner.IndexUpdated()
	}

	m.pmut.RLock()
	m.deviceDownloads[deviceID].Update(folder, makeForgetUpdate(fs))
	m.pmut.RUnlock()

	files.Replace(deviceID, fs)

	events.Default.Log(events.RemoteIndexUpdated, map[string]interface{}{
		"device":  deviceID.String(),
		"folder":  folder,
		"items":   len(fs),
		"version": files.Sequence(deviceID),
	})
}

// IndexUpdate is called for incremental updates to connected devices' indexes.
// Implements the protocol.Model interface.
func (m *Model) IndexUpdate(deviceID protocol.DeviceID, folder string, fs []protocol.FileInfo) {
	l.Debugf("%v IDXUP(in): %s / %q: %d files", m, deviceID, folder, len(fs))

	if !m.folderSharedWith(folder, deviceID) {
		l.Debugf("Update for unexpected folder ID %q sent from device %q; ensure that the folder exists and that this device is selected under \"Share With\" in the folder configuration.", folder, deviceID)
		return
	}

	m.fmut.RLock()
	files := m.folderFiles[folder]
	runner, ok := m.folderRunners[folder]
	m.fmut.RUnlock()

	if !ok {
		l.Fatalf("IndexUpdate for nonexistent folder %q", folder)
	}

	m.pmut.RLock()
	m.deviceDownloads[deviceID].Update(folder, makeForgetUpdate(fs))
	m.pmut.RUnlock()

	files.Update(deviceID, fs)

	events.Default.Log(events.RemoteIndexUpdated, map[string]interface{}{
		"device":  deviceID.String(),
		"folder":  folder,
		"items":   len(fs),
		"version": files.Sequence(deviceID),
	})

	runner.IndexUpdated()
}

func (m *Model) folderSharedWith(folder string, deviceID protocol.DeviceID) bool {
	m.fmut.RLock()
	shared := m.folderSharedWithLocked(folder, deviceID)
	m.fmut.RUnlock()
	return shared
}

func (m *Model) folderSharedWithLocked(folder string, deviceID protocol.DeviceID) bool {
	for _, nfolder := range m.deviceFolders[deviceID] {
		if nfolder == folder {
			return true
		}
	}
	return false
}

func (m *Model) ClusterConfig(deviceID protocol.DeviceID, cm protocol.ClusterConfig) {
	// Check the peer device's announced folders against our own. Emits events
	// for folders that we don't expect (unknown or not shared).
	// Also, collect a list of folders we do share, and if he's interested in
	// temporary indexes, subscribe the connection.

	tempIndexFolders := make([]string, 0, len(cm.Folders))

	m.pmut.RLock()
	conn, ok := m.conn[deviceID]
	hello := m.helloMessages[deviceID]
	m.pmut.RUnlock()
	if !ok {
		panic("bug: ClusterConfig called on closed or nonexistent connection")
	}

	dbLocation := filepath.Dir(m.db.Location())

	// See issue #3802 - in short, we can't send modern symlink entries to older
	// clients.
	dropSymlinks := false
	if hello.ClientName == m.clientName && upgrade.CompareVersions(hello.ClientVersion, "v0.14.14") < 0 {
		l.Warnln("Not sending symlinks to old client", deviceID, "- please upgrade to v0.14.14 or newer")
		dropSymlinks = true
	}

	m.fmut.Lock()
	var paused []string
	for _, folder := range cm.Folders {
		if folder.Paused {
			paused = append(paused, folder.ID)
			continue
		}

		if cfg, ok := m.cfg.Folder(folder.ID); ok && cfg.Paused {
			continue
		}

		if !m.folderSharedWithLocked(folder.ID, deviceID) {
			events.Default.Log(events.FolderRejected, map[string]string{
				"folder":      folder.ID,
				"folderLabel": folder.Label,
				"device":      deviceID.String(),
			})
			l.Infof("Unexpected folder %s sent from device %q; ensure that the folder exists and that this device is selected under \"Share With\" in the folder configuration.", folder.Description(), deviceID)
			continue
		}
		if !folder.DisableTempIndexes {
			tempIndexFolders = append(tempIndexFolders, folder.ID)
		}

		fs := m.folderFiles[folder.ID]
		myIndexID := fs.IndexID(protocol.LocalDeviceID)
		mySequence := fs.Sequence(protocol.LocalDeviceID)
		var startSequence int64

		for _, dev := range folder.Devices {
			if dev.ID == m.id {
				// This is the other side's description of what it knows
				// about us. Lets check to see if we can start sending index
				// updates directly or need to send the index from start...

				if dev.IndexID == myIndexID {
					// They say they've seen our index ID before, so we can
					// send a delta update only.

					if dev.MaxSequence > mySequence {
						// Safety check. They claim to have more or newer
						// index data than we have - either we have lost
						// index data, or reset the index without resetting
						// the IndexID, or something else weird has
						// happened. We send a full index to reset the
						// situation.
						l.Infof("Device %v folder %s is delta index compatible, but seems out of sync with reality", deviceID, folder.Description())
						startSequence = 0
						continue
					}

					l.Debugf("Device %v folder %s is delta index compatible (mlv=%d)", deviceID, folder.Description(), dev.MaxSequence)
					startSequence = dev.MaxSequence
				} else if dev.IndexID != 0 {
					// They say they've seen an index ID from us, but it's
					// not the right one. Either they are confused or we
					// must have reset our database since last talking to
					// them. We'll start with a full index transfer.
					l.Infof("Device %v folder %s has mismatching index ID for us (%v != %v)", deviceID, folder.Description(), dev.IndexID, myIndexID)
					startSequence = 0
				}
			} else if dev.ID == deviceID && dev.IndexID != 0 {
				// This is the other side's description of themselves. We
				// check to see that it matches the IndexID we have on file,
				// otherwise we drop our old index data and expect to get a
				// completely new set.

				theirIndexID := fs.IndexID(deviceID)
				if dev.IndexID == 0 {
					// They're not announcing an index ID. This means they
					// do not support delta indexes and we should clear any
					// information we have from them before accepting their
					// index, which will presumably be a full index.
					fs.Replace(deviceID, nil)
				} else if dev.IndexID != theirIndexID {
					// The index ID we have on file is not what they're
					// announcing. They must have reset their database and
					// will probably send us a full index. We drop any
					// information we have and remember this new index ID
					// instead.
					l.Infof("Device %v folder %s has a new index ID (%v)", deviceID, folder.Description(), dev.IndexID)
					fs.Replace(deviceID, nil)
					fs.SetIndexID(deviceID, dev.IndexID)
				} else {
					// They're sending a recognized index ID and will most
					// likely use delta indexes. We might already have files
					// that we need to pull so let the folder runner know
					// that it should recheck the index data.
					if runner := m.folderRunners[folder.ID]; runner != nil {
						defer runner.IndexUpdated()
					}
				}
			}
		}

		go sendIndexes(conn, folder.ID, fs, m.folderIgnores[folder.ID], startSequence, dbLocation, dropSymlinks)
	}

	m.pmut.Lock()
	m.remotePausedFolders[deviceID] = paused
	m.pmut.Unlock()

	// This breaks if we send multiple CM messages during the same connection.
	if len(tempIndexFolders) > 0 {
		m.pmut.RLock()
		conn, ok := m.conn[deviceID]
		m.pmut.RUnlock()
		// In case we've got ClusterConfig, and the connection disappeared
		// from infront of our nose.
		if ok {
			m.progressEmitter.temporaryIndexSubscribe(conn, tempIndexFolders)
		}
	}

	var changed = false
	if deviceCfg := m.cfg.Devices()[deviceID]; deviceCfg.Introducer {
		foldersDevices, introduced := m.handleIntroductions(deviceCfg, cm)
		if introduced {
			changed = true
		}
		// If permitted, check if the introducer has unshare devices/folders with
		// some of the devices/folders that we know were introduced to us by him.
		if !deviceCfg.SkipIntroductionRemovals && m.handleDeintroductions(deviceCfg, cm, foldersDevices) {
			changed = true
		}
	}
	m.fmut.Unlock()

	if changed {
		if err := m.cfg.Save(); err != nil {
			l.Warnln("Failed to save config", err)
		}
	}
}

// handleIntroductions handles adding devices/shares that are shared by an introducer device
func (m *Model) handleIntroductions(introducerCfg config.DeviceConfiguration, cm protocol.ClusterConfig) (folderDeviceSet, bool) {
	// This device is an introducer. Go through the announced lists of folders
	// and devices and add what we are missing, remove what we have extra that
	// has been introducer by the introducer.
	changed := false

	foldersDevices := make(folderDeviceSet)

	for _, folder := range cm.Folders {
		// We don't have this folder, skip.
		if _, ok := m.folderDevices[folder.ID]; !ok {
			continue
		}

		// Adds devices which we do not have, but the introducer has
		// for the folders that we have in common. Also, shares folders
		// with devices that we have in common, yet are currently not sharing
		// the folder.
	nextDevice:
		for _, device := range folder.Devices {
			foldersDevices.set(device.ID, folder.ID)

			if _, ok := m.cfg.Devices()[device.ID]; !ok {
				// The device is currently unknown. Add it to the config.
				m.introduceDevice(device, introducerCfg)
				changed = true
			}

			for _, er := range m.deviceFolders[device.ID] {
				if er == folder.ID {
					// We already share the folder with this device, so
					// nothing to do.
					continue nextDevice
				}
			}

			// We don't yet share this folder with this device. Add the device
			// to sharing list of the folder.
			m.introduceDeviceToFolder(device, folder, introducerCfg)
			changed = true
		}
	}

	return foldersDevices, changed
}

// handleIntroductions handles removals of devices/shares that are removed by an introducer device
func (m *Model) handleDeintroductions(introducerCfg config.DeviceConfiguration, cm protocol.ClusterConfig, foldersDevices folderDeviceSet) bool {
	changed := false
	foldersIntroducedByOthers := make(folderDeviceSet)

	// Check if we should unshare some folders, if the introducer has unshared them.
	for _, folderCfg := range m.cfg.Folders() {
		folderChanged := false
		for i := 0; i < len(folderCfg.Devices); i++ {
			if folderCfg.Devices[i].IntroducedBy == introducerCfg.DeviceID {
				if !foldersDevices.has(folderCfg.Devices[i].DeviceID, folderCfg.ID) {
					// We could not find that folder shared on the
					// introducer with the device that was introduced to us.
					// We should follow and unshare aswell.
					l.Infof("Unsharing folder %s with %v as introducer %v no longer shares the folder with that device", folderCfg.Description(), folderCfg.Devices[i].DeviceID, folderCfg.Devices[i].IntroducedBy)
					folderCfg.Devices = append(folderCfg.Devices[:i], folderCfg.Devices[i+1:]...)
					i--
					folderChanged = true
				}
			} else {
				foldersIntroducedByOthers.set(folderCfg.Devices[i].DeviceID, folderCfg.ID)
			}
		}

		// We've modified the folder, hence update it.
		if folderChanged {
			m.cfg.SetFolder(folderCfg)
			changed = true
		}
	}

	// Check if we should remove some devices, if the introducer no longer
	// shares any folder with them. Yet do not remove if we share other
	// folders that haven't been introduced by the introducer.
	for _, device := range m.cfg.Devices() {
		if device.IntroducedBy == introducerCfg.DeviceID {
			if !foldersDevices.hasDevice(device.DeviceID) {
				if foldersIntroducedByOthers.hasDevice(device.DeviceID) {
					l.Infof("Would have removed %v as %v no longer shares any folders, yet there are other folders that are shared with this device that haven't been introduced by this introducer.", device.DeviceID, device.IntroducedBy)
					continue
				}
				// The introducer no longer shares any folder with the
				// device, remove the device.
				l.Infof("Removing device %v as introducer %v no longer shares any folders with that device", device.DeviceID, device.IntroducedBy)
				m.cfg.RemoveDevice(device.DeviceID)
				changed = true
			}
		}
	}

	return changed
}

func (m *Model) introduceDevice(device protocol.Device, introducerCfg config.DeviceConfiguration) {
	addresses := []string{"dynamic"}
	for _, addr := range device.Addresses {
		if addr != "dynamic" {
			addresses = append(addresses, addr)
		}
	}

	l.Infof("Adding device %v to config (vouched for by introducer %v)", device.ID, introducerCfg.DeviceID)
	newDeviceCfg := config.DeviceConfiguration{
		DeviceID:     device.ID,
		Name:         device.Name,
		Compression:  introducerCfg.Compression,
		Addresses:    addresses,
		CertName:     device.CertName,
		IntroducedBy: introducerCfg.DeviceID,
	}

	// The introducers' introducers are also our introducers.
	if device.Introducer {
		l.Infof("Device %v is now also an introducer", device.ID)
		newDeviceCfg.Introducer = true
		newDeviceCfg.SkipIntroductionRemovals = device.SkipIntroductionRemovals
	}

	m.cfg.SetDevice(newDeviceCfg)
}

func (m *Model) introduceDeviceToFolder(device protocol.Device, folder protocol.Folder, introducerCfg config.DeviceConfiguration) {
	l.Infof("Sharing folder %s with %v (vouched for by introducer %v)", folder.Description(), device.ID, introducerCfg.DeviceID)

	m.deviceFolders[device.ID] = append(m.deviceFolders[device.ID], folder.ID)
	m.folderDevices.set(device.ID, folder.ID)

	folderCfg := m.cfg.Folders()[folder.ID]
	folderCfg.Devices = append(folderCfg.Devices, config.FolderDeviceConfiguration{
		DeviceID:     device.ID,
		IntroducedBy: introducerCfg.DeviceID,
	})
	m.cfg.SetFolder(folderCfg)
}

// Closed is called when a connection has been closed
func (m *Model) Closed(conn protocol.Connection, err error) {
	device := conn.ID()

	m.pmut.Lock()
	conn, ok := m.conn[device]
	if ok {
		m.progressEmitter.temporaryIndexUnsubscribe(conn)
	}
	delete(m.conn, device)
	delete(m.helloMessages, device)
	delete(m.deviceDownloads, device)
	delete(m.remotePausedFolders, device)
	closed := m.closed[device]
	delete(m.closed, device)
	m.pmut.Unlock()

	l.Infof("Connection to %s closed: %v", device, err)
	events.Default.Log(events.DeviceDisconnected, map[string]string{
		"id":    device.String(),
		"error": err.Error(),
	})
	close(closed)
}

// close will close the underlying connection for a given device
func (m *Model) close(device protocol.DeviceID) {
	m.pmut.Lock()
	m.closeLocked(device)
	m.pmut.Unlock()
}

// closeLocked will close the underlying connection for a given device
func (m *Model) closeLocked(device protocol.DeviceID) {
	conn, ok := m.conn[device]
	if !ok {
		// There is no connection to close
		return
	}

	closeRawConn(conn)
}

// Request returns the specified data segment by reading it from local disk.
// Implements the protocol.Model interface.
func (m *Model) Request(deviceID protocol.DeviceID, folder, name string, offset int64, hash []byte, fromTemporary bool, buf []byte) error {
	if offset < 0 {
		return protocol.ErrInvalid
	}

	if !m.folderSharedWith(folder, deviceID) {
		l.Warnf("Request from %s for file %s in unshared folder %q", deviceID, name, folder)
		return protocol.ErrNoSuchFile
	}
	if deviceID != protocol.LocalDeviceID {
		l.Debugf("%v REQ(in): %s: %q / %q o=%d s=%d t=%v", m, deviceID, folder, name, offset, len(buf), fromTemporary)
	}
	m.fmut.RLock()
	folderCfg := m.folderCfgs[folder]
	folderPath := folderCfg.Path()
	folderIgnores := m.folderIgnores[folder]
	m.fmut.RUnlock()

	fn, err := rootedJoinedPath(folderPath, name)
	if err != nil {
		// Request tries to escape!
		l.Debugf("%v Invalid REQ(in) tries to escape: %s: %q / %q o=%d s=%d", m, deviceID, folder, name, offset, len(buf))
		return protocol.ErrInvalid
	}

	// Having passed the rootedJoinedPath check above, we know "name" is
	// acceptable relative to "folderPath" and in canonical form, so we can
	// trust it.

	if ignore.IsInternal(name) {
		l.Debugf("%v REQ(in) for internal file: %s: %q / %q o=%d s=%d", m, deviceID, folder, name, offset, len(buf))
		return protocol.ErrNoSuchFile
	}

	if folderIgnores.Match(name).IsIgnored() {
		l.Debugf("%v REQ(in) for ignored file: %s: %q / %q o=%d s=%d", m, deviceID, folder, name, offset, len(buf))
		return protocol.ErrNoSuchFile
	}

	if err := osutil.TraversesSymlink(folderPath, filepath.Dir(name)); err != nil {
		l.Debugf("%v REQ(in) traversal check: %s - %s: %q / %q o=%d s=%d", m, err, deviceID, folder, name, offset, len(buf))
		return protocol.ErrNoSuchFile
	}

	// Only check temp files if the flag is set, and if we are set to advertise
	// the temp indexes.
	if fromTemporary && !folderCfg.DisableTempIndexes {
		tempFn := filepath.Join(folderPath, ignore.TempName(name))

		if info, err := osutil.Lstat(tempFn); err != nil || !info.Mode().IsRegular() {
			// Reject reads for anything that doesn't exist or is something
			// other than a regular file.
			return protocol.ErrNoSuchFile
		}

		if err := readOffsetIntoBuf(tempFn, offset, buf); err == nil {
			return nil
		}
		// Fall through to reading from a non-temp file, just incase the temp
		// file has finished downloading.
	}

	if info, err := osutil.Lstat(fn); err != nil || !info.Mode().IsRegular() {
		// Reject reads for anything that doesn't exist or is something
		// other than a regular file.
		return protocol.ErrNoSuchFile
	}

	err = readOffsetIntoBuf(fn, offset, buf)
	if os.IsNotExist(err) {
		return protocol.ErrNoSuchFile
	} else if err != nil {
		return protocol.ErrGeneric
	}
	return nil
}

func (m *Model) CurrentFolderFile(folder string, file string) (protocol.FileInfo, bool) {
	m.fmut.RLock()
	fs, ok := m.folderFiles[folder]
	m.fmut.RUnlock()
	if !ok {
		return protocol.FileInfo{}, false
	}
	return fs.Get(protocol.LocalDeviceID, file)
}

func (m *Model) CurrentGlobalFile(folder string, file string) (protocol.FileInfo, bool) {
	m.fmut.RLock()
	fs, ok := m.folderFiles[folder]
	m.fmut.RUnlock()
	if !ok {
		return protocol.FileInfo{}, false
	}
	return fs.GetGlobal(file)
}

type cFiler struct {
	m *Model
	r string
}

// Implements scanner.CurrentFiler
func (cf cFiler) CurrentFile(file string) (protocol.FileInfo, bool) {
	return cf.m.CurrentFolderFile(cf.r, file)
}

// ConnectedTo returns true if we are connected to the named device.
func (m *Model) ConnectedTo(deviceID protocol.DeviceID) bool {
	m.pmut.RLock()
	_, ok := m.conn[deviceID]
	m.pmut.RUnlock()
	if ok {
		m.deviceWasSeen(deviceID)
	}
	return ok
}

func (m *Model) GetIgnores(folder string) ([]string, []string, error) {
	m.fmut.RLock()
	cfg, ok := m.folderCfgs[folder]
	m.fmut.RUnlock()
	if ok {
		if !cfg.HasMarker() {
			return nil, nil, fmt.Errorf("Folder %s stopped", folder)
		}

		m.fmut.RLock()
		ignores := m.folderIgnores[folder]
		m.fmut.RUnlock()

		return ignores.Lines(), ignores.Patterns(), nil
	}

	if cfg, ok := m.cfg.Folders()[folder]; ok {
		matcher := ignore.New(false)
		path := filepath.Join(cfg.Path(), ".stignore")
		if err := matcher.Load(path); err != nil {
			return nil, nil, err
		}
		return matcher.Lines(), matcher.Patterns(), nil
	}

	return nil, nil, fmt.Errorf("Folder %s does not exist", folder)
}

func (m *Model) SetIgnores(folder string, content []string) error {
	cfg, ok := m.cfg.Folders()[folder]
	if !ok {
		return fmt.Errorf("Folder %s does not exist", folder)
	}

	if err := ignore.WriteIgnores(filepath.Join(cfg.Path(), ".stignore"), content); err != nil {
		l.Warnln("Saving .stignore:", err)
		return err
	}

	m.fmut.RLock()
	runner, ok := m.folderRunners[folder]
	m.fmut.RUnlock()
	if ok {
		return runner.Scan(nil)
	}
	return nil
}

// OnHello is called when an device connects to us.
// This allows us to extract some information from the Hello message
// and add it to a list of known devices ahead of any checks.
func (m *Model) OnHello(remoteID protocol.DeviceID, addr net.Addr, hello protocol.HelloResult) error {
	if m.cfg.IgnoredDevice(remoteID) {
		return errDeviceIgnored
	}

	cfg, ok := m.cfg.Device(remoteID)
	if !ok {
		events.Default.Log(events.DeviceRejected, map[string]string{
			"name":    hello.DeviceName,
			"device":  remoteID.String(),
			"address": addr.String(),
		})
		return errDeviceUnknown
	}

	if cfg.Paused {
		return errDevicePaused
	}

	if len(cfg.AllowedNetworks) > 0 {
		if !connections.IsAllowedNetwork(addr.String(), cfg.AllowedNetworks) {
			return errNetworkNotAllowed
		}
	}

	return nil
}

// GetHello is called when we are about to connect to some remote device.
func (m *Model) GetHello(protocol.DeviceID) protocol.HelloIntf {
	return &protocol.Hello{
		DeviceName:    m.deviceName,
		ClientName:    m.clientName,
		ClientVersion: m.clientVersion,
	}
}

// AddConnection adds a new peer connection to the model. An initial index will
// be sent to the connected peer, thereafter index updates whenever the local
// folder changes.
func (m *Model) AddConnection(conn connections.Connection, hello protocol.HelloResult) {
	deviceID := conn.ID()

	m.pmut.Lock()
	if oldConn, ok := m.conn[deviceID]; ok {
		l.Infoln("Replacing old connection", oldConn, "with", conn, "for", deviceID)
		// There is an existing connection to this device that we are
		// replacing. We must close the existing connection and wait for the
		// close to complete before adding the new connection. We do the
		// actual close without holding pmut as the connection will call
		// back into Closed() for the cleanup.
		closed := m.closed[deviceID]
		m.pmut.Unlock()
		closeRawConn(oldConn)
		<-closed
		m.pmut.Lock()
	}

	m.conn[deviceID] = conn
	m.closed[deviceID] = make(chan struct{})
	m.deviceDownloads[deviceID] = newDeviceDownloadState()

	m.helloMessages[deviceID] = hello

	event := map[string]string{
		"id":            deviceID.String(),
		"deviceName":    hello.DeviceName,
		"clientName":    hello.ClientName,
		"clientVersion": hello.ClientVersion,
		"type":          conn.Type(),
	}

	addr := conn.RemoteAddr()
	if addr != nil {
		event["addr"] = addr.String()
	}

	events.Default.Log(events.DeviceConnected, event)

	l.Infof(`Device %s client is "%s %s" named "%s"`, deviceID, hello.ClientName, hello.ClientVersion, hello.DeviceName)

	conn.Start()
	m.pmut.Unlock()

	// Acquires fmut, so has to be done outside of pmut.
	cm := m.generateClusterConfig(deviceID)
	conn.ClusterConfig(cm)

	device, ok := m.cfg.Devices()[deviceID]
	if ok && (device.Name == "" || m.cfg.Options().OverwriteRemoteDevNames) {
		device.Name = hello.DeviceName
		m.cfg.SetDevice(device)
		m.cfg.Save()
	}

	m.deviceWasSeen(deviceID)
}

func (m *Model) DownloadProgress(device protocol.DeviceID, folder string, updates []protocol.FileDownloadProgressUpdate) {
	if !m.folderSharedWith(folder, device) {
		return
	}

	m.fmut.RLock()
	cfg, ok := m.folderCfgs[folder]
	m.fmut.RUnlock()

	if !ok || cfg.Type == config.FolderTypeSendOnly || cfg.DisableTempIndexes {
		return
	}

	m.pmut.RLock()
	m.deviceDownloads[device].Update(folder, updates)
	state := m.deviceDownloads[device].GetBlockCounts(folder)
	m.pmut.RUnlock()

	events.Default.Log(events.RemoteDownloadProgress, map[string]interface{}{
		"device": device.String(),
		"folder": folder,
		"state":  state,
	})
}

func (m *Model) deviceStatRef(deviceID protocol.DeviceID) *stats.DeviceStatisticsReference {
	m.fmut.Lock()
	defer m.fmut.Unlock()

	if sr, ok := m.deviceStatRefs[deviceID]; ok {
		return sr
	}

	sr := stats.NewDeviceStatisticsReference(m.db, deviceID.String())
	m.deviceStatRefs[deviceID] = sr
	return sr
}

func (m *Model) deviceWasSeen(deviceID protocol.DeviceID) {
	m.deviceStatRef(deviceID).WasSeen()
}

func (m *Model) folderStatRef(folder string) *stats.FolderStatisticsReference {
	m.fmut.Lock()
	defer m.fmut.Unlock()

	sr, ok := m.folderStatRefs[folder]
	if !ok {
		sr = stats.NewFolderStatisticsReference(m.db, folder)
		m.folderStatRefs[folder] = sr
	}
	return sr
}

func (m *Model) receivedFile(folder string, file protocol.FileInfo) {
	m.folderStatRef(folder).ReceivedFile(file.Name, file.IsDeleted())
}

func sendIndexes(conn protocol.Connection, folder string, fs *db.FileSet, ignores *ignore.Matcher, startSequence int64, dbLocation string, dropSymlinks bool) {
	deviceID := conn.ID()
	name := conn.Name()
	var err error

	l.Debugf("sendIndexes for %s-%s/%q starting (slv=%d)", deviceID, name, folder, startSequence)
	defer l.Debugf("sendIndexes for %s-%s/%q exiting: %v", deviceID, name, folder, err)

	minSequence, err := sendIndexTo(startSequence, conn, folder, fs, ignores, dbLocation, dropSymlinks)

	// Subscribe to LocalIndexUpdated (we have new information to send) and
	// DeviceDisconnected (it might be us who disconnected, so we should
	// exit).
	sub := events.Default.Subscribe(events.LocalIndexUpdated | events.DeviceDisconnected)
	defer events.Default.Unsubscribe(sub)

	for err == nil {
		if conn.Closed() {
			// Our work is done.
			return
		}

		// While we have sent a sequence at least equal to the one
		// currently in the database, wait for the local index to update. The
		// local index may update for other folders than the one we are
		// sending for.
		if fs.Sequence(protocol.LocalDeviceID) <= minSequence {
			sub.Poll(time.Minute)
			continue
		}

		minSequence, err = sendIndexTo(minSequence, conn, folder, fs, ignores, dbLocation, dropSymlinks)

		// Wait a short amount of time before entering the next loop. If there
		// are continuous changes happening to the local index, this gives us
		// time to batch them up a little.
		time.Sleep(250 * time.Millisecond)
	}
}

func sendIndexTo(minSequence int64, conn protocol.Connection, folder string, fs *db.FileSet, ignores *ignore.Matcher, dbLocation string, dropSymlinks bool) (int64, error) {
	deviceID := conn.ID()
	name := conn.Name()
	batch := make([]protocol.FileInfo, 0, maxBatchSizeFiles)
	batchSizeBytes := 0
	initial := minSequence == 0
	maxSequence := minSequence
	var err error

	sorter := NewIndexSorter(dbLocation)
	defer sorter.Close()

	fs.WithHave(protocol.LocalDeviceID, func(fi db.FileIntf) bool {
		f := fi.(protocol.FileInfo)
		if f.Sequence <= minSequence {
			return true
		}

		if f.Sequence > maxSequence {
			maxSequence = f.Sequence
		}

		if dropSymlinks && f.IsSymlink() {
			// Do not send index entries with symlinks to clients that can't
			// handle it. Fixes issue #3802. Once both sides are upgraded, a
			// rescan (i.e., change) of the symlink is required for it to
			// sync again, due to delta indexes.
			return true
		}

		sorter.Append(f)
		return true
	})

	sorter.Sorted(func(f protocol.FileInfo) bool {
		if len(batch) == maxBatchSizeFiles || batchSizeBytes > maxBatchSizeBytes {
			if initial {
				if err = conn.Index(folder, batch); err != nil {
					return false
				}
				l.Debugf("sendIndexes for %s-%s/%q: %d files (<%d bytes) (initial index)", deviceID, name, folder, len(batch), batchSizeBytes)
				initial = false
			} else {
				if err = conn.IndexUpdate(folder, batch); err != nil {
					return false
				}
				l.Debugf("sendIndexes for %s-%s/%q: %d files (<%d bytes) (batched update)", deviceID, name, folder, len(batch), batchSizeBytes)
			}

			batch = make([]protocol.FileInfo, 0, maxBatchSizeFiles)
			batchSizeBytes = 0
		}

		batch = append(batch, f)
		batchSizeBytes += f.ProtoSize()
		return true
	})

	if initial && err == nil {
		err = conn.Index(folder, batch)
		if err == nil {
			l.Debugf("sendIndexes for %s-%s/%q: %d files (small initial index)", deviceID, name, folder, len(batch))
		}
	} else if len(batch) > 0 && err == nil {
		err = conn.IndexUpdate(folder, batch)
		if err == nil {
			l.Debugf("sendIndexes for %s-%s/%q: %d files (last batch)", deviceID, name, folder, len(batch))
		}
	}

	return maxSequence, err
}

func (m *Model) updateLocalsFromScanning(folder string, fs []protocol.FileInfo) {
	m.updateLocals(folder, fs)

	m.fmut.RLock()
	folderCfg := m.folderCfgs[folder]
	m.fmut.RUnlock()

	m.diskChangeDetected(folderCfg, fs, events.LocalChangeDetected)
}

func (m *Model) updateLocalsFromPulling(folder string, fs []protocol.FileInfo) {
	m.updateLocals(folder, fs)

	m.fmut.RLock()
	folderCfg := m.folderCfgs[folder]
	m.fmut.RUnlock()

	m.diskChangeDetected(folderCfg, fs, events.RemoteChangeDetected)
}

func (m *Model) updateLocals(folder string, fs []protocol.FileInfo) {
	m.fmut.RLock()
	files := m.folderFiles[folder]
	m.fmut.RUnlock()
	if files == nil {
		// The folder doesn't exist.
		return
	}
	files.Update(protocol.LocalDeviceID, fs)

	filenames := make([]string, len(fs))
	for i, file := range fs {
		filenames[i] = file.Name
	}

	events.Default.Log(events.LocalIndexUpdated, map[string]interface{}{
		"folder":    folder,
		"items":     len(fs),
		"filenames": filenames,
		"version":   files.Sequence(protocol.LocalDeviceID),
	})
}

func (m *Model) diskChangeDetected(folderCfg config.FolderConfiguration, files []protocol.FileInfo, typeOfEvent events.EventType) {
	path := strings.Replace(folderCfg.Path(), `\\?\`, "", 1)

	for _, file := range files {
		objType := "file"
		action := "modified"

		// If our local vector is version 1 AND it is the only version
		// vector so far seen for this file then it is a new file.  Else if
		// it is > 1 it's not new, and if it is 1 but another shortId
		// version vector exists then it is new for us but created elsewhere
		// so the file is still not new but modified by us. Only if it is
		// truly new do we change this to 'added', else we leave it as
		// 'modified'.
		if len(file.Version.Counters) == 1 && file.Version.Counters[0].Value == 1 {
			action = "added"
		}

		if file.IsDirectory() {
			objType = "dir"
		}
		if file.IsDeleted() {
			action = "deleted"
		}

		// The full file path, adjusted to the local path separator character.  Also
		// for windows paths, strip unwanted chars from the front.
		path := filepath.Join(path, filepath.FromSlash(file.Name))

		// Two different events can be fired here based on what EventType is passed into function
		events.Default.Log(typeOfEvent, map[string]string{
			"folderID":   folderCfg.ID,
			"label":      folderCfg.Label,
			"action":     action,
			"type":       objType,
			"path":       path,
			"modifiedBy": file.ModifiedBy.String(),
		})
	}
}

func (m *Model) requestGlobal(deviceID protocol.DeviceID, folder, name string, offset int64, size int, hash []byte, fromTemporary bool) ([]byte, error) {
	m.pmut.RLock()
	nc, ok := m.conn[deviceID]
	m.pmut.RUnlock()

	if !ok {
		return nil, fmt.Errorf("requestGlobal: no such device: %s", deviceID)
	}

	l.Debugf("%v REQ(out): %s: %q / %q o=%d s=%d h=%x ft=%t", m, deviceID, folder, name, offset, size, hash, fromTemporary)

	return nc.Request(folder, name, offset, size, hash, fromTemporary)
}

func (m *Model) ScanFolders() map[string]error {
	m.fmut.RLock()
	folders := make([]string, 0, len(m.folderCfgs))
	for folder := range m.folderCfgs {
		folders = append(folders, folder)
	}
	m.fmut.RUnlock()

	errors := make(map[string]error, len(m.folderCfgs))
	errorsMut := sync.NewMutex()

	wg := sync.NewWaitGroup()
	wg.Add(len(folders))
	for _, folder := range folders {
		folder := folder
		go func() {
			err := m.ScanFolder(folder)
			if err != nil {
				errorsMut.Lock()
				errors[folder] = err
				errorsMut.Unlock()

				// Potentially sets the error twice, once in the scanner just
				// by doing a check, and once here, if the error returned is
				// the same one as returned by CheckFolderHealth, though
				// duplicate set is handled by setError.
				m.fmut.RLock()
				srv := m.folderRunners[folder]
				m.fmut.RUnlock()
				srv.setError(err)
			}
			wg.Done()
		}()
	}
	wg.Wait()
	return errors
}

func (m *Model) ScanFolder(folder string) error {
	return m.ScanFolderSubdirs(folder, nil)
}

func (m *Model) ScanFolderSubdirs(folder string, subs []string) error {
	m.fmut.Lock()
	runner, okRunner := m.folderRunners[folder]
	cfg, okCfg := m.folderCfgs[folder]
	m.fmut.Unlock()

	if !okRunner {
		if okCfg && cfg.Paused {
			return errFolderPaused
		}
		return errFolderMissing
	}

	return runner.Scan(subs)
}

func (m *Model) internalScanFolderSubdirs(ctx context.Context, folder string, subDirs []string) error {
	for i := 0; i < len(subDirs); i++ {
		sub := osutil.NativeFilename(subDirs[i])

		if sub == "" {
			// A blank subdirs means to scan the entire folder. We can trim
			// the subDirs list and go on our way.
			subDirs = nil
			break
		}

		// We test each path by joining with "root". What we join with is
		// not relevant, we just want the dotdot escape detection here. For
		// historical reasons we may get paths that end in a slash. We
		// remove that first to allow the rootedJoinedPath to pass.
		sub = strings.TrimRight(sub, string(os.PathSeparator))
		if _, err := rootedJoinedPath("root", sub); err != nil {
			return errors.New("invalid subpath")
		}
		subDirs[i] = sub
	}

	m.fmut.Lock()
	fs := m.folderFiles[folder]
	folderCfg := m.folderCfgs[folder]
	ignores := m.folderIgnores[folder]
	runner, ok := m.folderRunners[folder]
	m.fmut.Unlock()
	mtimefs := fs.MtimeFS()

	// Check if the ignore patterns changed as part of scanning this folder.
	// If they did we should schedule a pull of the folder so that we
	// request things we might have suddenly become unignored and so on.

	oldHash := ignores.Hash()
	defer func() {
		if ignores.Hash() != oldHash {
			l.Debugln("Folder", folder, "ignore patterns changed; triggering puller")
			runner.IndexUpdated()
			m.fmut.Lock()
			fsWatcher, ok := m.folderFsWatchers[folder]
			m.fmut.Unlock()
			if ok {
				fsWatcher.UpdateIgnores(ignores)
			}
		}
	}()

	if !ok {
		if folderCfg.Paused {
			return errFolderPaused
		}
		return errFolderMissing
	}

	if err := m.CheckFolderHealth(folder); err != nil {
		runner.setError(err)
		l.Infof("Stopping folder %s due to error: %s", folderCfg.Description(), err)
		return err
	}

	if err := ignores.Load(filepath.Join(folderCfg.Path(), ".stignore")); err != nil && !os.IsNotExist(err) {
		err = fmt.Errorf("loading ignores: %v", err)
		runner.setError(err)
		l.Infof("Stopping folder %s due to error: %s", folderCfg.Description(), err)
		return err
	}

	// Clean the list of subitems to ensure that we start at a known
	// directory, and don't scan subdirectories of things we've already
	// scanned.
	subDirs = unifySubs(subDirs, func(f string) bool {
		_, ok := fs.Get(protocol.LocalDeviceID, f)
		return ok
	})

	runner.setState(FolderScanning)

	fchan, err := scanner.Walk(ctx, scanner.Config{
		Folder:                folderCfg.ID,
		Dir:                   folderCfg.Path(),
		Subs:                  subDirs,
		Matcher:               ignores,
		BlockSize:             protocol.BlockSize,
		TempLifetime:          time.Duration(m.cfg.Options().KeepTemporariesH) * time.Hour,
		CurrentFiler:          cFiler{m, folder},
		Filesystem:            mtimefs,
		IgnorePerms:           folderCfg.IgnorePerms,
		AutoNormalize:         folderCfg.AutoNormalize,
		Hashers:               m.numHashers(folder),
		ShortID:               m.shortID,
		ProgressTickIntervalS: folderCfg.ScanProgressIntervalS,
		UseWeakHashes:         weakhash.Enabled,
	})

	if err != nil {
		// The error we get here is likely an OS level error, which might not be
		// as readable as our health check errors. Check if we can get a health
		// check error first, and use that if it's available.
		if ferr := m.CheckFolderHealth(folder); ferr != nil {
			err = ferr
		}
		runner.setError(err)
		return err
	}

	batch := make([]protocol.FileInfo, 0, maxBatchSizeFiles)
	batchSizeBytes := 0

	for f := range fchan {
		if len(batch) == maxBatchSizeFiles || batchSizeBytes > maxBatchSizeBytes {
			if err := m.CheckFolderHealth(folder); err != nil {
				l.Infof("Stopping folder %s mid-scan due to folder error: %s", folderCfg.Description(), err)
				return err
			}
			m.updateLocalsFromScanning(folder, batch)
			batch = batch[:0]
			batchSizeBytes = 0
		}
		batch = append(batch, f)
		batchSizeBytes += f.ProtoSize()
	}

	if err := m.CheckFolderHealth(folder); err != nil {
		l.Infof("Stopping folder %s mid-scan due to folder error: %s", folderCfg.Description(), err)
		return err
	} else if len(batch) > 0 {
		m.updateLocalsFromScanning(folder, batch)
	}

	if len(subDirs) == 0 {
		// If we have no specific subdirectories to traverse, set it to one
		// empty prefix so we traverse the entire folder contents once.
		subDirs = []string{""}
	}

	// Do a scan of the database for each prefix, to check for deleted and
	// ignored files.
	batch = batch[:0]
	batchSizeBytes = 0
	for _, sub := range subDirs {
		var iterError error

		fs.WithPrefixedHaveTruncated(protocol.LocalDeviceID, sub, func(fi db.FileIntf) bool {
			f := fi.(db.FileInfoTruncated)
			if len(batch) == maxBatchSizeFiles || batchSizeBytes > maxBatchSizeBytes {
				if err := m.CheckFolderHealth(folder); err != nil {
					iterError = err
					return false
				}
				m.updateLocalsFromScanning(folder, batch)
				batch = batch[:0]
				batchSizeBytes = 0
			}

			switch {
			case !f.IsInvalid() && ignores.Match(f.Name).IsIgnored():
				// File was valid at last pass but has been ignored. Set invalid bit.
				l.Debugln("setting invalid bit on ignored", f)
				nf := protocol.FileInfo{
					Name:          f.Name,
					Type:          f.Type,
					Size:          f.Size,
					ModifiedS:     f.ModifiedS,
					ModifiedNs:    f.ModifiedNs,
					ModifiedBy:    m.id.Short(),
					Permissions:   f.Permissions,
					NoPermissions: f.NoPermissions,
					Invalid:       true,
					Version:       f.Version, // The file is still the same, so don't bump version
				}
				batch = append(batch, nf)
				batchSizeBytes += nf.ProtoSize()

			case !f.IsInvalid() && !f.IsDeleted():
				// The file is valid and not deleted. Lets check if it's
				// still here.

				if _, err := mtimefs.Lstat(filepath.Join(folderCfg.Path(), f.Name)); err != nil {
					// We don't specifically verify that the error is
					// os.IsNotExist because there is a corner case when a
					// directory is suddenly transformed into a file. When that
					// happens, files that were in the directory (that is now a
					// file) are deleted but will return a confusing error ("not a
					// directory") when we try to Lstat() them.

					nf := protocol.FileInfo{
						Name:       f.Name,
						Type:       f.Type,
						Size:       0,
						ModifiedS:  f.ModifiedS,
						ModifiedNs: f.ModifiedNs,
						ModifiedBy: m.id.Short(),
						Deleted:    true,
						Version:    f.Version.Update(m.shortID),
					}

					batch = append(batch, nf)
					batchSizeBytes += nf.ProtoSize()
				}
			}
			return true
		})

		if iterError != nil {
			l.Infof("Stopping folder %s mid-scan due to folder error: %s", folderCfg.Description(), iterError)
			return iterError
		}
	}

	if err := m.CheckFolderHealth(folder); err != nil {
		l.Infof("Stopping folder %s mid-scan due to folder error: %s", folderCfg.Description(), err)
		return err
	} else if len(batch) > 0 {
		m.updateLocalsFromScanning(folder, batch)
	}

	m.folderStatRef(folder).ScanCompleted()
	runner.setState(FolderIdle)
	return nil
}

func (m *Model) DelayScan(folder string, next time.Duration) {
	m.fmut.Lock()
	runner, ok := m.folderRunners[folder]
	m.fmut.Unlock()
	if !ok {
		return
	}
	runner.DelayScan(next)
}

// numHashers returns the number of hasher routines to use for a given folder,
// taking into account configuration and available CPU cores.
func (m *Model) numHashers(folder string) int {
	m.fmut.Lock()
	folderCfg := m.folderCfgs[folder]
	numFolders := len(m.folderCfgs)
	m.fmut.Unlock()

	if folderCfg.Hashers > 0 {
		// Specific value set in the config, use that.
		return folderCfg.Hashers
	}

	if runtime.GOOS == "windows" || runtime.GOOS == "darwin" {
		// Interactive operating systems; don't load the system too heavily by
		// default.
		return 1
	}

	// For other operating systems and architectures, lets try to get some
	// work done... Divide the available CPU cores among the configured
	// folders.
	if perFolder := runtime.GOMAXPROCS(-1) / numFolders; perFolder > 0 {
		return perFolder
	}

	return 1
}

// generateClusterConfig returns a ClusterConfigMessage that is correct for
// the given peer device
func (m *Model) generateClusterConfig(device protocol.DeviceID) protocol.ClusterConfig {
	var message protocol.ClusterConfig

	m.fmut.RLock()
	// The list of folders in the message is sorted, so we always get the
	// same order.
	folders := m.deviceFolders[device]
	sort.Strings(folders)

	for _, folder := range folders {
		folderCfg := m.cfg.Folders()[folder]
		fs := m.folderFiles[folder]

		protocolFolder := protocol.Folder{
			ID:                 folder,
			Label:              folderCfg.Label,
			ReadOnly:           folderCfg.Type == config.FolderTypeSendOnly,
			IgnorePermissions:  folderCfg.IgnorePerms,
			IgnoreDelete:       folderCfg.IgnoreDelete,
			DisableTempIndexes: folderCfg.DisableTempIndexes,
			Paused:             folderCfg.Paused,
		}

		// Devices are sorted, so we always get the same order.
		for _, device := range m.folderDevices.sortedDevices(folder) {
			deviceCfg := m.cfg.Devices()[device]

			var indexID protocol.IndexID
			var maxSequence int64
			if device == m.id {
				indexID = fs.IndexID(protocol.LocalDeviceID)
				maxSequence = fs.Sequence(protocol.LocalDeviceID)
			} else {
				indexID = fs.IndexID(device)
				maxSequence = fs.Sequence(device)
			}

			protocolDevice := protocol.Device{
				ID:          device,
				Name:        deviceCfg.Name,
				Addresses:   deviceCfg.Addresses,
				Compression: deviceCfg.Compression,
				CertName:    deviceCfg.CertName,
				Introducer:  deviceCfg.Introducer,
				IndexID:     indexID,
				MaxSequence: maxSequence,
			}

			protocolFolder.Devices = append(protocolFolder.Devices, protocolDevice)
		}
		message.Folders = append(message.Folders, protocolFolder)
	}
	m.fmut.RUnlock()

	return message
}

func (m *Model) State(folder string) (string, time.Time, error) {
	m.fmut.RLock()
	runner, ok := m.folderRunners[folder]
	m.fmut.RUnlock()
	if !ok {
		// The returned error should be an actual folder error, so returning
		// errors.New("does not exist") or similar here would be
		// inappropriate.
		return "", time.Time{}, nil
	}
	state, changed, err := runner.getState()
	return state.String(), changed, err
}

func (m *Model) Override(folder string) {
	m.fmut.RLock()
	fs, ok := m.folderFiles[folder]
	runner := m.folderRunners[folder]
	m.fmut.RUnlock()
	if !ok {
		return
	}

	runner.setState(FolderScanning)
	batch := make([]protocol.FileInfo, 0, maxBatchSizeFiles)
	batchSizeBytes := 0
	fs.WithNeed(protocol.LocalDeviceID, func(fi db.FileIntf) bool {
		need := fi.(protocol.FileInfo)
		if len(batch) == maxBatchSizeFiles || batchSizeBytes > maxBatchSizeBytes {
			m.updateLocalsFromScanning(folder, batch)
			batch = batch[:0]
			batchSizeBytes = 0
		}

		have, ok := fs.Get(protocol.LocalDeviceID, need.Name)
		if !ok || have.Name != need.Name {
			// We are missing the file
			need.Deleted = true
			need.Blocks = nil
			need.Version = need.Version.Update(m.shortID)
			need.Size = 0
		} else {
			// We have the file, replace with our version
			have.Version = have.Version.Merge(need.Version).Update(m.shortID)
			need = have
		}
		need.Sequence = 0
		batch = append(batch, need)
		batchSizeBytes += need.ProtoSize()
		return true
	})
	if len(batch) > 0 {
		m.updateLocalsFromScanning(folder, batch)
	}
	runner.setState(FolderIdle)
}

// CurrentSequence returns the change version for the given folder.
// This is guaranteed to increment if the contents of the local folder has
// changed.
func (m *Model) CurrentSequence(folder string) (int64, bool) {
	m.fmut.RLock()
	fs, ok := m.folderFiles[folder]
	m.fmut.RUnlock()
	if !ok {
		// The folder might not exist, since this can be called with a user
		// specified folder name from the REST interface.
		return 0, false
	}

	return fs.Sequence(protocol.LocalDeviceID), true
}

// RemoteSequence returns the change version for the given folder, as
// sent by remote peers. This is guaranteed to increment if the contents of
// the remote or global folder has changed.
func (m *Model) RemoteSequence(folder string) (int64, bool) {
	m.fmut.RLock()
	defer m.fmut.RUnlock()

	fs, ok := m.folderFiles[folder]
	if !ok {
		// The folder might not exist, since this can be called with a user
		// specified folder name from the REST interface.
		return 0, false
	}

	var ver int64
	for device := range m.folderDevices[folder] {
		ver += fs.Sequence(device)
	}

	return ver, true
}

func (m *Model) GlobalDirectoryTree(folder, prefix string, levels int, dirsonly bool) map[string]interface{} {
	m.fmut.RLock()
	files, ok := m.folderFiles[folder]
	m.fmut.RUnlock()
	if !ok {
		return nil
	}

	output := make(map[string]interface{})
	sep := string(filepath.Separator)
	prefix = osutil.NativeFilename(prefix)

	if prefix != "" && !strings.HasSuffix(prefix, sep) {
		prefix = prefix + sep
	}

	files.WithPrefixedGlobalTruncated(prefix, func(fi db.FileIntf) bool {
		f := fi.(db.FileInfoTruncated)

		if f.IsInvalid() || f.IsDeleted() || f.Name == prefix {
			return true
		}

		f.Name = strings.Replace(f.Name, prefix, "", 1)

		var dir, base string
		if f.IsDirectory() && !f.IsSymlink() {
			dir = f.Name
		} else {
			dir = filepath.Dir(f.Name)
			base = filepath.Base(f.Name)
		}

		if levels > -1 && strings.Count(f.Name, sep) > levels {
			return true
		}

		last := output
		if dir != "." {
			for _, path := range strings.Split(dir, sep) {
				directory, ok := last[path]
				if !ok {
					newdir := make(map[string]interface{})
					last[path] = newdir
					last = newdir
				} else {
					last = directory.(map[string]interface{})
				}
			}
		}

		if !dirsonly && base != "" {
			last[base] = []interface{}{
				f.ModTime(), f.FileSize(),
			}
		}

		return true
	})

	return output
}

func (m *Model) Availability(folder, file string, version protocol.Vector, block protocol.BlockInfo) []Availability {
	// The slightly unusual locking sequence here is because we need to hold
	// pmut for the duration (as the value returned from foldersFiles can
	// get heavily modified on Close()), but also must acquire fmut before
	// pmut. (The locks can be *released* in any order.)
	m.fmut.RLock()
	m.pmut.RLock()
	defer m.pmut.RUnlock()

	fs, ok := m.folderFiles[folder]
	devices := m.folderDevices[folder]
	m.fmut.RUnlock()

	if !ok {
		return nil
	}

	var availabilities []Availability
next:
	for _, device := range fs.Availability(file) {
		for _, pausedFolder := range m.remotePausedFolders[device] {
			if pausedFolder == folder {
				continue next
			}
		}
		_, ok := m.conn[device]
		if ok {
			availabilities = append(availabilities, Availability{ID: device, FromTemporary: false})
		}
	}

	for device := range devices {
		if m.deviceDownloads[device].Has(folder, file, version, int32(block.Offset/protocol.BlockSize)) {
			availabilities = append(availabilities, Availability{ID: device, FromTemporary: true})
		}
	}

	return availabilities
}

// BringToFront bumps the given files priority in the job queue.
func (m *Model) BringToFront(folder, file string) {
	m.pmut.RLock()
	defer m.pmut.RUnlock()

	runner, ok := m.folderRunners[folder]
	if ok {
		runner.BringToFront(file)
	}
}

// CheckFolderHealth checks the folder for common errors and returns the
// current folder error, or nil if the folder is healthy.
func (m *Model) CheckFolderHealth(id string) error {
	folder, ok := m.cfg.Folders()[id]
	if !ok {
		return errFolderMissing
	}

	// Check for folder errors, with the most serious and specific first and
	// generic ones like out of space on the home disk later. Note the
	// inverted error flow (err==nil checks) here.

	err := m.checkFolderPath(folder)
	if err == nil {
		err = m.checkFolderFreeSpace(folder)
	}
	if err == nil {
		err = m.checkHomeDiskFree()
	}

	// Set or clear the error on the runner, which also does logging and
	// generates events and stuff.
	m.runnerExchangeError(folder, err)

	return err
}

// checkFolderPath returns nil if the folder path exists and has the marker file.
func (m *Model) checkFolderPath(folder config.FolderConfiguration) error {
	if folder.Path() == "" {
		return errFolderPathEmpty
	}

	if fi, err := os.Stat(folder.Path()); err != nil || !fi.IsDir() {
		return errFolderPathMissing
	}

	if !folder.HasMarker() {
		return errFolderMarkerMissing
	}

	return nil
}

// checkFolderFreeSpace returns nil if the folder has the required amount of
// free space, or if folder free space checking is disabled.
func (m *Model) checkFolderFreeSpace(folder config.FolderConfiguration) error {
	return m.checkFreeSpace(folder.MinDiskFree, folder.Path())
}

// checkHomeDiskFree returns nil if the home disk has the required amount of
// free space, or if home disk free space checking is disabled.
func (m *Model) checkHomeDiskFree() error {
	return m.checkFreeSpace(m.cfg.Options().MinHomeDiskFree, m.cfg.ConfigPath())
}

func (m *Model) checkFreeSpace(req config.Size, path string) error {
	val := req.BaseValue()
	if val <= 0 {
		return nil
	}

	if req.Percentage() {
		free, err := osutil.DiskFreePercentage(path)
		if err == nil && free < val {
			return fmt.Errorf("insufficient space in %v: %f %% < %v", path, free, req)
		}
	} else {
		free, err := osutil.DiskFreeBytes(path)
		if err == nil && float64(free) < val {
			return fmt.Errorf("insufficient space in %v: %v < %v", path, free, req)
		}
	}

	return nil
}

// runnerExchangeError sets the given error (which way be nil) on the folder
// runner. If the error differs from any previous error, logging and events
// happen.
func (m *Model) runnerExchangeError(folder config.FolderConfiguration, err error) {
	m.fmut.RLock()
	runner, runnerExists := m.folderRunners[folder.ID]
	m.fmut.RUnlock()

	var oldErr error
	if runnerExists {
		_, _, oldErr = runner.getState()
	}

	if err != nil {
		if oldErr != nil && oldErr.Error() != err.Error() {
			l.Infof("Folder %s error changed: %q -> %q", folder.Description(), oldErr, err)
		} else if oldErr == nil {
			l.Warnf("Stopping folder %s - %v", folder.Description(), err)
		}
		if runnerExists {
			runner.setError(err)
		}
	} else if oldErr != nil {
		l.Infof("Folder %q error is cleared, restarting", folder.ID)
		if runnerExists {
			runner.clearError()
		}
	}
}

func (m *Model) ResetFolder(folder string) {
	l.Infof("Cleaning data for folder %q", folder)
	db.DropFolder(m.db, folder)
}

func (m *Model) String() string {
	return fmt.Sprintf("model@%p", m)
}

func (m *Model) VerifyConfiguration(from, to config.Configuration) error {
	return nil
}

func (m *Model) CommitConfiguration(from, to config.Configuration) bool {
	// TODO: This should not use reflect, and should take more care to try to handle stuff without restart.

	// Go through the folder configs and figure out if we need to restart or not.

	fromFolders := mapFolders(from.Folders)
	toFolders := mapFolders(to.Folders)
	for folderID, cfg := range toFolders {
		if _, ok := fromFolders[folderID]; !ok {
			// A folder was added.
			if cfg.Paused {
				l.Infoln(m, "Paused folder", cfg.Description())
				cfg.CreateRoot()
			} else {
				l.Infoln(m, "Adding folder", cfg.Description())
				m.AddFolder(cfg)
				m.StartFolder(folderID)
			}
		}
	}

	for folderID, fromCfg := range fromFolders {
		toCfg, ok := toFolders[folderID]
		if !ok {
			// The folder was removed.
			m.RemoveFolder(folderID)
			continue
		}

		// This folder exists on both sides. Settings might have changed.
		// Check if anything differs, apart from the label.
		toCfgCopy := toCfg
		fromCfgCopy := fromCfg
		fromCfgCopy.Label = ""
		toCfgCopy.Label = ""

		if !reflect.DeepEqual(fromCfgCopy, toCfgCopy) {
			m.RestartFolder(toCfg)
		}

		// Emit the folder pause/resume event
		if fromCfg.Paused != toCfg.Paused {
			eventType := events.FolderResumed
			if toCfg.Paused {
				eventType = events.FolderPaused
			}
			events.Default.Log(eventType, map[string]string{"id": toCfg.ID, "label": toCfg.Label})
		}
	}

	// Removing a device. We actually don't need to do anything.
	// Because folder config has changed (since the device lists do not match)
	// Folders for that had device got "restarted", which involves killing
	// connections to all devices that we were sharing the folder with.
	// At some point model.Close() will get called for that device which will
	// clean residue device state that is not part of any folder.

	// Pausing a device, unpausing is handled by the connection service.
	fromDevices := mapDeviceConfigs(from.Devices)
	toDevices := mapDeviceConfigs(to.Devices)
	for deviceID, toCfg := range toDevices {
		fromCfg, ok := fromDevices[deviceID]
		if !ok || fromCfg.Paused == toCfg.Paused {
			continue
		}

		if toCfg.Paused {
			l.Infoln("Pausing", deviceID)
			m.close(deviceID)
			events.Default.Log(events.DevicePaused, map[string]string{"device": deviceID.String()})
		} else {
			events.Default.Log(events.DeviceResumed, map[string]string{"device": deviceID.String()})
		}
	}

	// Some options don't require restart as those components handle it fine
	// by themselves.
	from.Options.URAccepted = to.Options.URAccepted
	from.Options.URUniqueID = to.Options.URUniqueID
	from.Options.ListenAddresses = to.Options.ListenAddresses
	from.Options.RelaysEnabled = to.Options.RelaysEnabled
	from.Options.UnackedNotificationIDs = to.Options.UnackedNotificationIDs
	from.Options.MaxRecvKbps = to.Options.MaxRecvKbps
	from.Options.MaxSendKbps = to.Options.MaxSendKbps
	from.Options.LimitBandwidthInLan = to.Options.LimitBandwidthInLan
	from.Options.StunKeepaliveS = to.Options.StunKeepaliveS
	from.Options.StunServers = to.Options.StunServers
	// All of the other generic options require restart. Or at least they may;
	// removing this check requires going through those options carefully and
	// making sure there are individual services that handle them correctly.
	// This code is the "original" requires-restart check and protects other
	// components that haven't yet been converted to VerifyConfig/CommitConfig
	// handling.
	if !reflect.DeepEqual(from.Options, to.Options) {
		l.Debugln(m, "requires restart, options differ")
		return false
	}

	return true
}

// mapFolders returns a map of folder ID to folder configuration for the given
// slice of folder configurations.
func mapFolders(folders []config.FolderConfiguration) map[string]config.FolderConfiguration {
	m := make(map[string]config.FolderConfiguration, len(folders))
	for _, cfg := range folders {
		m[cfg.ID] = cfg
	}
	return m
}

// mapDevices returns a map of device ID to nothing for the given slice of
// device IDs.
func mapDevices(devices []protocol.DeviceID) map[protocol.DeviceID]struct{} {
	m := make(map[protocol.DeviceID]struct{}, len(devices))
	for _, dev := range devices {
		m[dev] = struct{}{}
	}
	return m
}

// mapDeviceConfigs returns a map of device ID to device configuration for the given
// slice of folder configurations.
func mapDeviceConfigs(devices []config.DeviceConfiguration) map[protocol.DeviceID]config.DeviceConfiguration {
	m := make(map[protocol.DeviceID]config.DeviceConfiguration, len(devices))
	for _, dev := range devices {
		m[dev.DeviceID] = dev
	}
	return m
}

// Skips `skip` elements and retrieves up to `get` elements from a given slice.
// Returns the resulting slice, plus how much elements are left to skip or
// copy to satisfy the values which were provided, given the slice is not
// big enough.
func getChunk(data []string, skip, get int) ([]string, int, int) {
	l := len(data)
	if l <= skip {
		return []string{}, skip - l, get
	} else if l < skip+get {
		return data[skip:l], 0, get - (l - skip)
	}
	return data[skip : skip+get], 0, 0
}

func closeRawConn(conn io.Closer) error {
	if conn, ok := conn.(*tls.Conn); ok {
		// If the underlying connection is a *tls.Conn, Close() does more
		// than it says on the tin. Specifically, it sends a TLS alert
		// message, which might block forever if the connection is dead
		// and we don't have a deadline set.
		conn.SetWriteDeadline(time.Now().Add(250 * time.Millisecond))
	}
	return conn.Close()
}

func stringSliceWithout(ss []string, s string) []string {
	for i := range ss {
		if ss[i] == s {
			copy(ss[i:], ss[i+1:])
			ss = ss[:len(ss)-1]
			return ss
		}
	}
	return ss
}

func readOffsetIntoBuf(file string, offset int64, buf []byte) error {
	fd, err := os.Open(file)
	if err != nil {
		l.Debugln("readOffsetIntoBuf.Open", file, err)
		return err
	}

	defer fd.Close()
	_, err = fd.ReadAt(buf, offset)
	if err != nil {
		l.Debugln("readOffsetIntoBuf.ReadAt", file, err)
	}
	return err
}

// The exists function is expected to return true for all known paths
// (excluding "" and ".")
func unifySubs(dirs []string, exists func(dir string) bool) []string {
	subs := trimUntilParentKnown(dirs, exists)
	sort.Strings(subs)
	return simplifySortedPaths(subs)
}

func trimUntilParentKnown(dirs []string, exists func(dir string) bool) []string {
	var subs []string
	for _, sub := range dirs {
		for sub != "" && !ignore.IsInternal(sub) {
			sub = filepath.Clean(sub)
			parent := filepath.Dir(sub)
			if parent == "." || exists(parent) {
				break
			}
			sub = parent
			if sub == "." || sub == string(filepath.Separator) {
				// Shortcut. We are going to scan the full folder, so we can
				// just return an empty list of subs at this point.
				return nil
			}
		}
		if sub == "" {
			return nil
		}
		subs = append(subs, sub)
	}
	return subs
}

func simplifySortedPaths(subs []string) []string {
	var cleaned []string
next:
	for _, sub := range subs {
		for _, existing := range cleaned {
			if sub == existing || strings.HasPrefix(sub, existing+string(os.PathSeparator)) {
				continue next
			}
		}
		cleaned = append(cleaned, sub)
	}

	return cleaned
}

// makeForgetUpdate takes an index update and constructs a download progress update
// causing to forget any progress for files which we've just been sent.
func makeForgetUpdate(files []protocol.FileInfo) []protocol.FileDownloadProgressUpdate {
	updates := make([]protocol.FileDownloadProgressUpdate, 0, len(files))
	for _, file := range files {
		if file.IsSymlink() || file.IsDirectory() || file.IsDeleted() {
			continue
		}
		updates = append(updates, protocol.FileDownloadProgressUpdate{
			Name:       file.Name,
			Version:    file.Version,
			UpdateType: protocol.UpdateTypeForget,
		})
	}
	return updates
}

// shouldIgnore returns true when a file should be excluded from processing
func shouldIgnore(file db.FileIntf, matcher *ignore.Matcher, ignoreDelete bool) bool {
	switch {
	case ignoreDelete && file.IsDeleted():
		// ignoreDelete first because it's a very cheap test so a win if it
		// succeeds, and we might in the long run accumulate quite a few
		// deleted files.
		return true

	case matcher.ShouldIgnore(file.FileName()):
		return true
	}

	return false
}

// folderDeviceSet is a set of (folder, deviceID) pairs
type folderDeviceSet map[string]map[protocol.DeviceID]struct{}

// set adds the (dev, folder) pair to the set
func (s folderDeviceSet) set(dev protocol.DeviceID, folder string) {
	devs, ok := s[folder]
	if !ok {
		devs = make(map[protocol.DeviceID]struct{})
		s[folder] = devs
	}
	devs[dev] = struct{}{}
}

// has returns true if the (dev, folder) pair is in the set
func (s folderDeviceSet) has(dev protocol.DeviceID, folder string) bool {
	_, ok := s[folder][dev]
	return ok
}

// hasDevice returns true if the device is set on any folder
func (s folderDeviceSet) hasDevice(dev protocol.DeviceID) bool {
	for _, devices := range s {
		if _, ok := devices[dev]; ok {
			return true
		}
	}
	return false
}

// sortedDevices returns the list of devices for a given folder, sorted
func (s folderDeviceSet) sortedDevices(folder string) []protocol.DeviceID {
	devs := make([]protocol.DeviceID, 0, len(s[folder]))
	for dev := range s[folder] {
		devs = append(devs, dev)
	}
	sort.Sort(protocol.DeviceIDs(devs))
	return devs
}

// rootedJoinedPath takes a root and a supposedly relative path inside that
// root and returns the joined path. An error is returned if the joined path
// is not in fact inside the root.
func rootedJoinedPath(root, rel string) (string, error) {
	// The root must not be empty.
	if root == "" {
		return "", errInvalidFilename
	}

	pathSep := string(os.PathSeparator)

	// The expected prefix for the resulting path is the root, with a path
	// separator at the end.
	expectedPrefix := filepath.FromSlash(root)
	if !strings.HasSuffix(expectedPrefix, pathSep) {
		expectedPrefix += pathSep
	}

	// The relative path should be clean from internal dotdots and similar
	// funkyness.
	rel = filepath.FromSlash(rel)
	if filepath.Clean(rel) != rel {
		return "", errInvalidFilename
	}

	// It is not acceptable to attempt to traverse upwards or refer to the
	// root itself.
	switch rel {
	case ".", "..", pathSep:
		return "", errNotRelative
	}
	if strings.HasPrefix(rel, ".."+pathSep) {
		return "", errNotRelative
	}

	if strings.HasPrefix(rel, pathSep+pathSep) {
		// The relative path may pretend to be an absolute path within the
		// root, but the double path separator on Windows implies something
		// else. It would get cleaned by the Join below, but it's out of
		// spec anyway.
		return "", errNotRelative
	}

	// The supposedly correct path is the one filepath.Join will return, as
	// it does cleaning and so on. Check that one first to make sure no
	// obvious escape attempts have been made.
	joined := filepath.Join(root, rel)
	if !strings.HasPrefix(joined, expectedPrefix) {
		return "", errNotRelative
	}

	return joined, nil
}<|MERGE_RESOLUTION|>--- conflicted
+++ resolved
@@ -332,11 +332,7 @@
 	m.folderIgnores[cfg.ID] = ignores
 
 	if cfg.FsNotifications {
-<<<<<<< HEAD
-		m.folderFsWatchers[cfg.ID] = fswatcher.NewFsWatcher(cfg, ignores)
-=======
 		m.folderFsWatchers[cfg.ID] = fswatcher.NewFsWatcher(cfg.ID, m.cfg, ignores)
->>>>>>> d9ea9661
 	}
 }
 
