// Copyright (C) 2014 The Syncthing Authors.
//
// This Source Code Form is subject to the terms of the Mozilla Public
// License, v. 2.0. If a copy of the MPL was not distributed with this file,
// You can obtain one at https://mozilla.org/MPL/2.0/.

package model

import (
	"bytes"
	"fmt"
	"math/rand"
	"path/filepath"
	"runtime"
	"sort"
	"strings"
	"time"

	"github.com/pkg/errors"

	"github.com/syncthing/syncthing/lib/config"
	"github.com/syncthing/syncthing/lib/db"
	"github.com/syncthing/syncthing/lib/diskoverflow"
	"github.com/syncthing/syncthing/lib/events"
	"github.com/syncthing/syncthing/lib/fs"
	"github.com/syncthing/syncthing/lib/ignore"
	"github.com/syncthing/syncthing/lib/locations"
	"github.com/syncthing/syncthing/lib/osutil"
	"github.com/syncthing/syncthing/lib/protocol"
	"github.com/syncthing/syncthing/lib/scanner"
	"github.com/syncthing/syncthing/lib/sha256"
	"github.com/syncthing/syncthing/lib/sync"
	"github.com/syncthing/syncthing/lib/versioner"
	"github.com/syncthing/syncthing/lib/weakhash"
)

var (
	blockStats    = make(map[string]int)
	blockStatsMut = sync.NewMutex()
)

func init() {
	folderFactories[config.FolderTypeSendReceive] = newSendReceiveFolder
}

// A pullBlockState is passed to the puller routine for each block that needs
// to be fetched.
type pullBlockState struct {
	*sharedPullerState
	block protocol.BlockInfo
}

// A copyBlocksState is passed to copy routine if the file has blocks to be
// copied.
type copyBlocksState struct {
	*sharedPullerState
	blocks []protocol.BlockInfo
	have   int
}

// Which filemode bits to preserve
const retainBits = fs.ModeSetgid | fs.ModeSetuid | fs.ModeSticky

var (
	activity                  = newDeviceActivity()
	errNoDevice               = errors.New("peers who had this file went away, or the file has changed while syncing. will retry later")
	errDirHasToBeScanned      = errors.New("directory contains unexpected files, scheduling scan")
	errDirHasIgnored          = errors.New("directory contains ignored files (see ignore documentation for (?d) prefix)")
	errDirNotEmpty            = errors.New("directory is not empty; files within are probably ignored on connected devices only")
	errNotAvailable           = errors.New("no connected device has the required version of this file")
	errModified               = errors.New("file modified but not rescanned; will try again later")
	errUnexpectedDirOnFileDel = errors.New("encountered directory when trying to remove file/symlink")
	errIncompatibleSymlink    = errors.New("incompatible symlink entry; rescan with newer Syncthing on source")
	contextRemovingOldItem    = "removing item to be replaced"
)

const (
	dbUpdateHandleDir = iota
	dbUpdateDeleteDir
	dbUpdateHandleFile
	dbUpdateDeleteFile
	dbUpdateShortcutFile
	dbUpdateHandleSymlink
	dbUpdateInvalidate
)

const (
	defaultCopiers          = 2
	defaultPullerPause      = 60 * time.Second
	defaultPullerPendingKiB = 2 * protocol.MaxBlockSize / 1024

	maxPullerIterations = 3
)

type dbUpdateJob struct {
	file    protocol.FileInfo
	jobType int
}

type sendReceiveFolder struct {
	folder

	fs        fs.Filesystem
	versioner versioner.Versioner

	queue *jobQueue

	pullErrors    map[string]string // path -> error string
	pullErrorsMut sync.Mutex
}

func newSendReceiveFolder(model *model, fset *db.FileSet, ignores *ignore.Matcher, cfg config.FolderConfiguration, ver versioner.Versioner, fs fs.Filesystem) service {
	f := &sendReceiveFolder{
		folder:        newFolder(model, fset, ignores, cfg),
		fs:            fs,
		versioner:     ver,
		pullErrorsMut: sync.NewMutex(),
	}

	f.folder.puller = f

	f.queue = newJobQueue(f.Order, locations.Get(locations.Database))

	if f.Copiers == 0 {
		f.Copiers = defaultCopiers
	}

	// If the configured max amount of pending data is zero, we use the
	// default. If it's configured to something non-zero but less than the
	// protocol block size we adjust it upwards accordingly.
	if f.PullerMaxPendingKiB == 0 {
		f.PullerMaxPendingKiB = defaultPullerPendingKiB
	}
	if blockSizeKiB := protocol.MaxBlockSize / 1024; f.PullerMaxPendingKiB < blockSizeKiB {
		f.PullerMaxPendingKiB = blockSizeKiB
	}

	return f
}

// pull returns true if it manages to get all needed items from peers, i.e. get
// the device in sync with the global state.
func (f *sendReceiveFolder) pull() bool {
	select {
	case <-f.initialScanFinished:
	default:
		// Once the initial scan finished, a pull will be scheduled
		return true
	}

	// If there is nothing to do, don't even enter pulling state.
	abort := true
	f.fset.WithNeed(protocol.LocalDeviceID, func(intf db.FileIntf) bool {
		abort = false
		return false
	})
	if abort {
		return true
	}

	if err := f.CheckHealth(); err != nil {
		l.Debugln("Skipping pull of", f.Description(), "due to folder error:", err)
		return false
	}

	// Check if the ignore patterns changed.
	oldHash := f.ignores.Hash()
	defer func() {
		if f.ignores.Hash() != oldHash {
			f.ignoresUpdated()
		}
	}()
	if err := f.ignores.Load(".stignore"); err != nil && !fs.IsNotExist(err) {
		err = fmt.Errorf("loading ignores: %v", err)
		f.setError(err)
		return false
	}

	l.Debugf("%v pulling", f)

	f.setState(FolderSyncing)
	f.clearPullErrors()

	scanChan := make(chan string)
	go f.pullScannerRoutine(scanChan)

	defer func() {
		close(scanChan)
		f.setState(FolderIdle)
	}()

	for tries := 0; tries < maxPullerIterations; tries++ {
		select {
		case <-f.ctx.Done():
			return false
		default:
		}

		changed := f.pullerIteration(scanChan)

		l.Debugln(f, "changed", changed, "on try", tries+1)

		if changed == 0 {
			// No files were changed by the puller, so we are in
			// sync. Any errors were just transitional.
			f.clearPullErrors()
			return true
		}
	}

	// We've tried a bunch of times to get in sync, but
	// we're not making it. Probably there are write
	// errors preventing us. Flag this with a warning and
	// wait a bit longer before retrying.
	if errors := f.Errors(); len(errors) > 0 {
		events.Default.Log(events.FolderErrors, map[string]interface{}{
			"folder": f.folderID,
			"errors": errors,
		})
	}

	return false
}

// pullerIteration runs a single puller iteration for the given folder and
// returns the number items that should have been synced (even those that
// might have failed). One puller iteration handles all files currently
// flagged as needed in the folder.
func (f *sendReceiveFolder) pullerIteration(scanChan chan<- string) int {
	pullChan := make(chan pullBlockState)
	copyChan := make(chan copyBlocksState)
	finisherChan := make(chan *sharedPullerState)
	dbUpdateChan := make(chan dbUpdateJob)

	pullWg := sync.NewWaitGroup()
	copyWg := sync.NewWaitGroup()
	doneWg := sync.NewWaitGroup()
	updateWg := sync.NewWaitGroup()

	l.Debugln(f, "copiers:", f.Copiers, "pullerPendingKiB:", f.PullerMaxPendingKiB)

	updateWg.Add(1)
	go func() {
		// dbUpdaterRoutine finishes when dbUpdateChan is closed
		f.dbUpdaterRoutine(dbUpdateChan)
		updateWg.Done()
	}()

	for i := 0; i < f.Copiers; i++ {
		copyWg.Add(1)
		go func() {
			// copierRoutine finishes when copyChan is closed
			f.copierRoutine(copyChan, pullChan, finisherChan)
			copyWg.Done()
		}()
	}

	pullWg.Add(1)
	go func() {
		// pullerRoutine finishes when pullChan is closed
		f.pullerRoutine(pullChan, finisherChan)
		pullWg.Done()
	}()

	doneWg.Add(1)
	// finisherRoutine finishes when finisherChan is closed
	go func() {
		f.finisherRoutine(finisherChan, dbUpdateChan, scanChan)
		doneWg.Done()
	}()

	changed, fileDeletions, dirDeletions, err := f.processNeeded(dbUpdateChan, copyChan, scanChan)

	// Signal copy and puller routines that we are done with the in data for
	// this iteration. Wait for them to finish.
	close(copyChan)
	copyWg.Wait()
	close(pullChan)
	pullWg.Wait()

	// Signal the finisher chan that there will be no more input and wait
	// for it to finish.
	close(finisherChan)
	doneWg.Wait()

	if err == nil {
		f.processDeletions(fileDeletions, dirDeletions, dbUpdateChan, scanChan)
	}

	// Wait for db updates and scan scheduling to complete
	close(dbUpdateChan)
	updateWg.Wait()

	f.queue.Reset()

	return changed
}

func (f *sendReceiveFolder) processNeeded(dbUpdateChan chan<- dbUpdateJob, copyChan chan<- copyBlocksState, scanChan chan<- string) (int, diskoverflow.Map, diskoverflow.Slice, error) {
	defer f.queue.Reset()

	changed := 0
	overflowLoc := locations.Get(locations.Database)
	dirDeletions := diskoverflow.NewSlice(overflowLoc)
	fileDeletions := diskoverflow.NewMap(overflowLoc)
	buckets := diskoverflow.NewMap(overflowLoc)

	// Iterate the list of items that we need and sort them into piles.
	// Regular files to pull goes into the file queue, everything else
	// (directories, symlinks and deletes) goes into the "process directly"
	// pile.
	f.fset.WithNeed(protocol.LocalDeviceID, func(intf db.FileIntf) bool {
		select {
		case <-f.ctx.Done():
			return false
		default:
		}

		if f.IgnoreDelete && intf.IsDeleted() {
			f.resetPullError(intf.FileName())
			l.Debugln(f, "ignore file deletion (config)", intf.FileName())
			return true
		}

		file := intf.(protocol.FileInfo)

		switch {
		case f.ignores.ShouldIgnore(file.Name):
			f.resetPullError(file.Name)
			file.SetIgnored(f.shortID)
			l.Debugln(f, "Handling ignored file", file)
			dbUpdateChan <- dbUpdateJob{file, dbUpdateInvalidate}
			changed++

		case runtime.GOOS == "windows" && fs.WindowsInvalidFilename(file.Name):
			f.newPullError(file.Name, fs.ErrInvalidFilename)

		case file.IsDeleted():
			if file.IsDirectory() {
				// Perform directory deletions at the end, as we may have
				// files to delete inside them before we get to that point.
<<<<<<< HEAD
				l.Debugln("processing directly appending deleted dir", file.Name)
				dirDeletions.Append(&diskoverflow.ValueFileInfo{file})
			} else {
				fileDeletions.Add(file.Name, &diskoverflow.ValueFileInfo{file})
=======
				dirDeletions = append(dirDeletions, file)
			} else if file.IsSymlink() {
				f.deleteFile(file, dbUpdateChan, scanChan)
			} else {
>>>>>>> 441ea109
				df, ok := f.fset.Get(protocol.LocalDeviceID, file.Name)
				// Local file can be already deleted, but with a lower version
				// number, hence the deletion coming in again as part of
				// WithNeed, furthermore, the file can simply be of the wrong
				// type if we haven't yet managed to pull it.
				if ok && !df.IsDeleted() && !df.IsSymlink() && !df.IsDirectory() && !df.IsInvalid() {
					fileDeletions[file.Name] = file
					// Put files into buckets per first hash
					key := string(df.Blocks[0].Hash)
<<<<<<< HEAD
					v := &valueFileInfoSlice{}
					if ok := buckets.Get(key, v); ok {
						v = v.Append(df)
					} else {
						v = newValueFileInfoSlice([]protocol.FileInfo{df})
					}
					buckets.Add(key, v)
=======
					buckets[key] = append(buckets[key], df)
				} else {
					f.deleteFileWithCurrent(file, df, ok, dbUpdateChan, scanChan)
>>>>>>> 441ea109
				}
			}
			changed++

		case file.Type == protocol.FileInfoTypeFile:
			curFile, hasCurFile := f.fset.Get(protocol.LocalDeviceID, file.Name)
			if _, need := blockDiff(curFile.Blocks, file.Blocks); hasCurFile && len(need) == 0 {
				// We are supposed to copy the entire file, and then fetch nothing. We
				// are only updating metadata, so we don't actually *need* to make the
				// copy.
				f.shortcutFile(file, curFile, dbUpdateChan)
			} else {
				// Queue files for processing after directories and symlinks.
				f.queue.Push(file.Name, file.Size, file.ModTime())
			}

		case runtime.GOOS == "windows" && file.IsSymlink():
			f.resetPullError(file.Name)
			file.SetUnsupported(f.shortID)
			l.Debugln(f, "Invalidating symlink (unsupported)", file.Name)
			dbUpdateChan <- dbUpdateJob{file, dbUpdateInvalidate}
			changed++

		case file.IsDirectory() && !file.IsSymlink():
			changed++
			l.Debugln(f, "Handling directory", file.Name)
			if f.checkParent(file.Name, scanChan) {
				f.handleDir(file, dbUpdateChan, scanChan)
			}

		case file.IsSymlink():
			changed++
			l.Debugln(f, "Handling symlink", file.Name)
			if f.checkParent(file.Name, scanChan) {
				f.handleSymlink(file, dbUpdateChan, scanChan)
			}

		default:
			l.Warnln(file)
			panic("unhandleable item type, can't happen")
		}

		return true
	})

	select {
	case <-f.ctx.Done():
		return changed, nil, nil, f.ctx.Err()
	default:
	}

	// Process the file queue.
nextFile:
	for {
		select {
		case <-f.ctx.Done():
			return changed, fileDeletions, dirDeletions, f.ctx.Err()
		default:
		}

		fileName, ok := f.queue.Pop()
		if !ok {
			break
		}

		f.resetPullError(fileName)

		fi, ok := f.fset.GetGlobal(fileName)
		if !ok {
			// File is no longer in the index. Mark it as done and drop it.
			f.queue.Done(fileName)
			continue
		}

		if fi.IsDeleted() || fi.IsInvalid() || fi.Type != protocol.FileInfoTypeFile {
			// The item has changed type or status in the index while we
			// were processing directories above.
			f.queue.Done(fileName)
			continue
		}

		if !f.checkParent(fi.Name, scanChan) {
			f.queue.Done(fileName)
			continue
		}

		// Check our list of files to be removed for a match, in which case
		// we can just do a rename instead.
		key := string(fi.Blocks[0].Hash)
		var list []protocol.FileInfo
		v := &valueFileInfoSlice{}
		if ok := buckets.Get(key, v); ok {
			list = v.Files()
		}
		for i, candidate := range list {
			if protocol.BlocksEqual(candidate.Blocks, fi.Blocks) {
				// Remove the candidate from the bucket
				lidx := len(list) - 1
				list[i] = list[lidx]
				list = list[:lidx]
				buckets.Add(key, newValueFileInfoSlice(list))

				// candidate is our current state of the file, where as the
				// desired state with the delete bit set is in the deletion
				// map.
				v := &diskoverflow.ValueFileInfo{}
				_ = fileDeletions.Get(candidate.Name, v)
				desired := v.FileInfo
				if err := f.renameFile(candidate, desired, fi, dbUpdateChan, scanChan); err != nil {
					// Failed to rename, try to handle files as separate
					// deletions and updates.
					break
				}

				// Remove the pending deletion (as we performed it by renaming)
				fileDeletions.Delete(candidate.Name)

				changed++
				f.queue.Done(fileName)
				continue nextFile
			}
		}

		devices := f.fset.Availability(fileName)
		for _, dev := range devices {
			if _, ok := f.model.Connection(dev); ok {
				changed++
				// Handle the file normally, by coping and pulling, etc.
				f.handleFile(fi, copyChan, dbUpdateChan)
				continue nextFile
			}
		}
		f.newPullError(fileName, errNotAvailable)
		f.queue.Done(fileName)
	}
	buckets.Close()

	return changed, fileDeletions, dirDeletions, nil
}

func (f *sendReceiveFolder) processDeletions(fileDeletions diskoverflow.Map, dirDeletions diskoverflow.Slice, dbUpdateChan chan<- dbUpdateJob, scanChan chan<- string) {
	// Do not return early due to necessary cleanup
	fit := fileDeletions.NewIterator()
	v := &diskoverflow.ValueFileInfo{}
	for fit.Next() {
		select {
		case <-f.ctx.Done():
			break
		default:
		}

<<<<<<< HEAD
		v.Reset()
		fit.Value(v)
		file := v.FileInfo
		l.Debugln(f, "Deleting file", file.Name)
=======
>>>>>>> 441ea109
		f.resetPullError(file.Name)
		f.deleteFile(file, dbUpdateChan, scanChan)
	}
	fit.Release()
	fileDeletions.Close()

	dit := dirDeletions.NewIterator(true)
	for dit.Next() {
		select {
		case <-f.ctx.Done():
			break
		default:
		}

		v.Reset()
		dit.Value(v)
		dir := v.FileInfo
		f.resetPullError(dir.Name)
		l.Debugln(f, "Deleting dir", dir.Name)
		f.deleteDir(dir, dbUpdateChan, scanChan)
	}
	dit.Release()
	dirDeletions.Close()
}

// handleDir creates or updates the given directory
func (f *sendReceiveFolder) handleDir(file protocol.FileInfo, dbUpdateChan chan<- dbUpdateJob, scanChan chan<- string) {
	// Used in the defer closure below, updated by the function body. Take
	// care not declare another err.
	var err error

	f.resetPullError(file.Name)

	events.Default.Log(events.ItemStarted, map[string]string{
		"folder": f.folderID,
		"item":   file.Name,
		"type":   "dir",
		"action": "update",
	})

	defer func() {
		events.Default.Log(events.ItemFinished, map[string]interface{}{
			"folder": f.folderID,
			"item":   file.Name,
			"error":  events.Error(err),
			"type":   "dir",
			"action": "update",
		})
	}()

	mode := fs.FileMode(file.Permissions & 0777)
	if f.IgnorePerms || file.NoPermissions {
		mode = 0777
	}

	if shouldDebug() {
		curFile, _ := f.fset.Get(protocol.LocalDeviceID, file.Name)
		l.Debugf("need dir\n\t%v\n\t%v", file, curFile)
	}

	info, err := f.fs.Lstat(file.Name)
	switch {
	// There is already something under that name, we need to handle that.
	// Unless it already is a directory, as we only track permissions,
	// that don't result in a conflict.
	case err == nil && !info.IsDir():
		// Check that it is what we have in the database.
		curFile, hasCurFile := f.model.CurrentFolderFile(f.folderID, file.Name)
		if changed, err := f.itemChanged(info, curFile, hasCurFile, scanChan); err != nil {
			f.newPullError(file.Name, err)
			return
		} else if changed {
			l.Debugln("item changed on disk compared to db; not replacing with dir:", file.Name)
			scanChan <- curFile.Name
			f.newPullError(file.Name, errModified)
			return
		}

		// Remove it to replace with the dir.
		if !curFile.IsSymlink() && f.inConflict(curFile.Version, file.Version) {
			// The new file has been changed in conflict with the existing one. We
			// should file it away as a conflict instead of just removing or
			// archiving. Also merge with the version vector we had, to indicate
			// we have resolved the conflict.
			// Symlinks aren't checked for conflicts.

			file.Version = file.Version.Merge(curFile.Version)
			err = osutil.InWritableDir(func(name string) error {
				return f.moveForConflict(name, file.ModifiedBy.String(), scanChan)
			}, f.fs, curFile.Name)
		} else {
			err = f.deleteItemOnDisk(curFile, scanChan)
		}
		if err != nil {
			f.newPullError(file.Name, err)
			return
		}
		fallthrough
	// The directory doesn't exist, so we create it with the right
	// mode bits from the start.
	case err != nil && fs.IsNotExist(err):
		// We declare a function that acts on only the path name, so
		// we can pass it to InWritableDir. We use a regular Mkdir and
		// not MkdirAll because the parent should already exist.
		mkdir := func(path string) error {
			err = f.fs.Mkdir(path, mode)
			if err != nil || f.IgnorePerms || file.NoPermissions {
				return err
			}

			// Copy the parent owner and group, if we are supposed to do that.
			if err := f.maybeCopyOwner(path); err != nil {
				return err
			}

			// Stat the directory so we can check its permissions.
			info, err := f.fs.Lstat(path)
			if err != nil {
				return err
			}

			// Mask for the bits we want to preserve and add them in to the
			// directories permissions.
			return f.fs.Chmod(path, mode|(info.Mode()&retainBits))
		}

		if err = osutil.InWritableDir(mkdir, f.fs, file.Name); err == nil {
			dbUpdateChan <- dbUpdateJob{file, dbUpdateHandleDir}
		} else {
			f.newPullError(file.Name, errors.Wrap(err, "creating directory"))
		}
		return
	// Weird error when stat()'ing the dir. Probably won't work to do
	// anything else with it if we can't even stat() it.
	case err != nil:
		f.newPullError(file.Name, errors.Wrap(err, "checking file to be replaced"))
		return
	}

	// The directory already exists, so we just correct the mode bits. (We
	// don't handle modification times on directories, because that sucks...)
	// It's OK to change mode bits on stuff within non-writable directories.
	if !f.IgnorePerms && !file.NoPermissions {
		if err := f.fs.Chmod(file.Name, mode|(fs.FileMode(info.Mode())&retainBits)); err != nil {
			f.newPullError(file.Name, err)
			return
		}
	}
	dbUpdateChan <- dbUpdateJob{file, dbUpdateHandleDir}
}

// checkParent verifies that the thing we are handling lives inside a directory,
// and not a symlink or regular file. It also resurrects missing parent dirs.
func (f *sendReceiveFolder) checkParent(file string, scanChan chan<- string) bool {
	parent := filepath.Dir(file)

	if err := osutil.TraversesSymlink(f.fs, parent); err != nil {
		f.newPullError(file, errors.Wrap(err, "checking parent dirs"))
		return false
	}

	// issues #114 and #4475: This works around a race condition
	// between two devices, when one device removes a directory and the
	// other creates a file in it. However that happens, we end up with
	// a directory for "foo" with the delete bit, but a file "foo/bar"
	// that we want to sync. We never create the directory, and hence
	// fail to create the file and end up looping forever on it. This
	// breaks that by creating the directory and scheduling a scan,
	// where it will be found and the delete bit on it removed. The
	// user can then clean up as they like...
	// This can also occur if an entire tree structure was deleted, but only
	// a leave has been scanned.
	if _, err := f.fs.Lstat(parent); !fs.IsNotExist(err) {
		l.Debugf("%v parent not missing %v", f, file)
		return true
	}
	l.Debugf("%v resurrecting parent directory of %v", f, file)
	if err := f.fs.MkdirAll(parent, 0755); err != nil {
		f.newPullError(file, errors.Wrap(err, "resurrecting parent dir"))
		return false
	}
	scanChan <- parent
	return true
}

// handleSymlink creates or updates the given symlink
func (f *sendReceiveFolder) handleSymlink(file protocol.FileInfo, dbUpdateChan chan<- dbUpdateJob, scanChan chan<- string) {
	// Used in the defer closure below, updated by the function body. Take
	// care not declare another err.
	var err error

	f.resetPullError(file.Name)

	events.Default.Log(events.ItemStarted, map[string]string{
		"folder": f.folderID,
		"item":   file.Name,
		"type":   "symlink",
		"action": "update",
	})

	defer func() {
		events.Default.Log(events.ItemFinished, map[string]interface{}{
			"folder": f.folderID,
			"item":   file.Name,
			"error":  events.Error(err),
			"type":   "symlink",
			"action": "update",
		})
	}()

	if shouldDebug() {
		curFile, _ := f.fset.Get(protocol.LocalDeviceID, file.Name)
		l.Debugf("need symlink\n\t%v\n\t%v", file, curFile)
	}

	if len(file.SymlinkTarget) == 0 {
		// Index entry from a Syncthing predating the support for including
		// the link target in the index entry. We log this as an error.
		f.newPullError(file.Name, errIncompatibleSymlink)
		return
	}

	// There is already something under that name, we need to handle that.
	if info, err := f.fs.Lstat(file.Name); err == nil {
		// Check that it is what we have in the database.
		curFile, hasCurFile := f.model.CurrentFolderFile(f.folderID, file.Name)
		if changed, err := f.itemChanged(info, curFile, hasCurFile, scanChan); err != nil {
			f.newPullError(file.Name, err)
			return
		} else if changed {
			l.Debugln("item changed on disk compared to db; not replacing with symlink:", file.Name)
			scanChan <- curFile.Name
			f.newPullError(file.Name, errModified)
			return
		}
		// Remove it to replace with the symlink. This also handles the
		// "change symlink type" path.
		if !curFile.IsDirectory() && !curFile.IsSymlink() && f.inConflict(curFile.Version, file.Version) {
			// The new file has been changed in conflict with the existing one. We
			// should file it away as a conflict instead of just removing or
			// archiving. Also merge with the version vector we had, to indicate
			// we have resolved the conflict.
			// Directories and symlinks aren't checked for conflicts.

			file.Version = file.Version.Merge(curFile.Version)
			err = osutil.InWritableDir(func(name string) error {
				return f.moveForConflict(name, file.ModifiedBy.String(), scanChan)
			}, f.fs, curFile.Name)
		} else {
			err = f.deleteItemOnDisk(curFile, scanChan)
		}
		if err != nil {
			f.newPullError(file.Name, errors.Wrap(err, "symlink remove"))
			return
		}
	}

	// We declare a function that acts on only the path name, so
	// we can pass it to InWritableDir.
	createLink := func(path string) error {
		if err := f.fs.CreateSymlink(file.SymlinkTarget, path); err != nil {
			return err
		}
		return f.maybeCopyOwner(path)
	}

	if err = osutil.InWritableDir(createLink, f.fs, file.Name); err == nil {
		dbUpdateChan <- dbUpdateJob{file, dbUpdateHandleSymlink}
	} else {
		f.newPullError(file.Name, errors.Wrap(err, "symlink create"))
	}
}

// deleteDir attempts to remove a directory that was deleted on a remote
func (f *sendReceiveFolder) deleteDir(file protocol.FileInfo, dbUpdateChan chan<- dbUpdateJob, scanChan chan<- string) {
	// Used in the defer closure below, updated by the function body. Take
	// care not declare another err.
	var err error

	events.Default.Log(events.ItemStarted, map[string]string{
		"folder": f.folderID,
		"item":   file.Name,
		"type":   "dir",
		"action": "delete",
	})

	defer func() {
		events.Default.Log(events.ItemFinished, map[string]interface{}{
			"folder": f.folderID,
			"item":   file.Name,
			"error":  events.Error(err),
			"type":   "dir",
			"action": "delete",
		})
	}()

	if err = f.deleteDirOnDisk(file.Name, scanChan); err != nil {
		f.newPullError(file.Name, errors.Wrap(err, "delete dir"))
		return
	}

	dbUpdateChan <- dbUpdateJob{file, dbUpdateDeleteDir}
}

// deleteFile attempts to delete the given file
func (f *sendReceiveFolder) deleteFile(file protocol.FileInfo, dbUpdateChan chan<- dbUpdateJob, scanChan chan<- string) {
	cur, hasCur := f.fset.Get(protocol.LocalDeviceID, file.Name)
	f.deleteFileWithCurrent(file, cur, hasCur, dbUpdateChan, scanChan)
}

func (f *sendReceiveFolder) deleteFileWithCurrent(file, cur protocol.FileInfo, hasCur bool, dbUpdateChan chan<- dbUpdateJob, scanChan chan<- string) {
	// Used in the defer closure below, updated by the function body. Take
	// care not declare another err.
	var err error

	l.Debugln(f, "Deleting file", file.Name)

	f.resetPullError(file.Name)

	events.Default.Log(events.ItemStarted, map[string]string{
		"folder": f.folderID,
		"item":   file.Name,
		"type":   "file",
		"action": "delete",
	})

	defer func() {
		if err != nil {
			f.newPullError(file.Name, errors.Wrap(err, "delete file"))
		}
		events.Default.Log(events.ItemFinished, map[string]interface{}{
			"folder": f.folderID,
			"item":   file.Name,
			"error":  events.Error(err),
			"type":   "file",
			"action": "delete",
		})
	}()

	if !hasCur {
		// We should never try to pull a deletion for a file we don't have in the DB.
		l.Debugln(f, "not deleting file we don't have", file.Name)
		dbUpdateChan <- dbUpdateJob{file, dbUpdateDeleteFile}
		return
	}
	if err = f.checkToBeDeleted(cur, scanChan); err != nil {
		return
	}

	// We are asked to delete a file, but what we have on disk and in db
	// is a directory. Something is wrong here, should probably not happen.
	if cur.IsDirectory() {
		err = errUnexpectedDirOnFileDel
		return
	}

	if f.inConflict(cur.Version, file.Version) {
		// There is a conflict here, which shouldn't happen as deletions
		// always lose. Merge the version vector of the file we have
		// locally and commit it to db to resolve the conflict.
		cur.Version = cur.Version.Merge(file.Version)
		dbUpdateChan <- dbUpdateJob{cur, dbUpdateHandleFile}
		return
	}

	if f.versioner != nil && !cur.IsSymlink() {
		err = osutil.InWritableDir(f.versioner.Archive, f.fs, file.Name)
	} else {
		err = osutil.InWritableDir(f.fs.Remove, f.fs, file.Name)
	}

	if err == nil || fs.IsNotExist(err) {
		// It was removed or it doesn't exist to start with
		dbUpdateChan <- dbUpdateJob{file, dbUpdateDeleteFile}
		return
	}

	if _, serr := f.fs.Lstat(file.Name); serr != nil && !fs.IsPermission(serr) {
		// We get an error just looking at the file, and it's not a permission
		// problem. Lets assume the error is in fact some variant of "file
		// does not exist" (possibly expressed as some parent being a file and
		// not a directory etc) and that the delete is handled.
		err = nil
		dbUpdateChan <- dbUpdateJob{file, dbUpdateDeleteFile}
	}
}

// renameFile attempts to rename an existing file to a destination
// and set the right attributes on it.
func (f *sendReceiveFolder) renameFile(cur, source, target protocol.FileInfo, dbUpdateChan chan<- dbUpdateJob, scanChan chan<- string) error {
	// Used in the defer closure below, updated by the function body. Take
	// care not declare another err.
	var err error

	events.Default.Log(events.ItemStarted, map[string]string{
		"folder": f.folderID,
		"item":   source.Name,
		"type":   "file",
		"action": "delete",
	})
	events.Default.Log(events.ItemStarted, map[string]string{
		"folder": f.folderID,
		"item":   target.Name,
		"type":   "file",
		"action": "update",
	})

	defer func() {
		events.Default.Log(events.ItemFinished, map[string]interface{}{
			"folder": f.folderID,
			"item":   source.Name,
			"error":  events.Error(err),
			"type":   "file",
			"action": "delete",
		})
		events.Default.Log(events.ItemFinished, map[string]interface{}{
			"folder": f.folderID,
			"item":   target.Name,
			"error":  events.Error(err),
			"type":   "file",
			"action": "update",
		})
	}()

	l.Debugln(f, "taking rename shortcut", source.Name, "->", target.Name)

	// Check that source is compatible with what we have in the DB
	if err = f.checkToBeDeleted(cur, scanChan); err != nil {
		return err
	}
	// Check that the target corresponds to what we have in the DB
	curTarget, ok := f.fset.Get(protocol.LocalDeviceID, target.Name)
	switch stat, serr := f.fs.Lstat(target.Name); {
	case serr != nil && fs.IsNotExist(serr):
		if !ok || curTarget.IsDeleted() {
			break
		}
		scanChan <- target.Name
		err = errModified
	case serr != nil:
		// We can't check whether the file changed as compared to the db,
		// do not delete.
		err = serr
	case !ok:
		// Target appeared from nowhere
		scanChan <- target.Name
		err = errModified
	default:
		var fi protocol.FileInfo
		if fi, err = scanner.CreateFileInfo(stat, target.Name, f.fs); err == nil {
			if !fi.IsEquivalentOptional(curTarget, f.IgnorePerms, true, protocol.LocalAllFlags) {
				// Target changed
				scanChan <- target.Name
				err = errModified
			}
		}
	}
	if err != nil {
		return err
	}

	tempName := fs.TempName(target.Name)

	if f.versioner != nil {
		err = f.CheckAvailableSpace(source.Size)
		if err == nil {
			err = osutil.Copy(f.fs, f.fs, source.Name, tempName)
			if err == nil {
				err = osutil.InWritableDir(f.versioner.Archive, f.fs, source.Name)
			}
		}
	} else {
		err = osutil.RenameOrCopy(f.fs, f.fs, source.Name, tempName)
	}
	if err != nil {
		return err
	}

	blockStatsMut.Lock()
	blockStats["total"] += len(target.Blocks)
	blockStats["renamed"] += len(target.Blocks)
	blockStatsMut.Unlock()

	// The file was renamed, so we have handled both the necessary delete
	// of the source and the creation of the target temp file. Fix-up the metadata,
	// update the local index of the target file and rename from temp to real name.

	if err = f.performFinish(target, curTarget, true, tempName, dbUpdateChan, scanChan); err != nil {
		return err
	}

	dbUpdateChan <- dbUpdateJob{source, dbUpdateDeleteFile}

	return nil
}

// This is the flow of data and events here, I think...
//
// +-----------------------+
// |                       | - - - - > ItemStarted
// |      handleFile       | - - - - > ItemFinished (on shortcuts)
// |                       |
// +-----------------------+
//             |
//             | copyChan (copyBlocksState; unless shortcut taken)
//             |
//             |    +-----------------------+
//             |    | +-----------------------+
//             +--->| |                       |
//                  | |     copierRoutine     |
//                  +-|                       |
//                    +-----------------------+
//                                |
//                                | pullChan (sharedPullerState)
//                                |
//                                |   +-----------------------+
//                                |   | +-----------------------+
//                                +-->| |                       |
//                                    | |     pullerRoutine     |
//                                    +-|                       |
//                                      +-----------------------+
//                                                  |
//                                                  | finisherChan (sharedPullerState)
//                                                  |
//                                                  |   +-----------------------+
//                                                  |   |                       |
//                                                  +-->|    finisherRoutine    | - - - - > ItemFinished
//                                                      |                       |
//                                                      +-----------------------+

// handleFile queues the copies and pulls as necessary for a single new or
// changed file.
func (f *sendReceiveFolder) handleFile(file protocol.FileInfo, copyChan chan<- copyBlocksState, dbUpdateChan chan<- dbUpdateJob) {
	curFile, hasCurFile := f.fset.Get(protocol.LocalDeviceID, file.Name)

	have, _ := blockDiff(curFile.Blocks, file.Blocks)

	tempName := fs.TempName(file.Name)

	populateOffsets(file.Blocks)

	blocks := make([]protocol.BlockInfo, 0, len(file.Blocks))
	var blocksSize int64
	reused := make([]int32, 0, len(file.Blocks))

	// Check for an old temporary file which might have some blocks we could
	// reuse.
	tempBlocks, err := scanner.HashFile(f.ctx, f.fs, tempName, file.BlockSize(), nil, false)
	if err == nil {
		// Check for any reusable blocks in the temp file
		tempCopyBlocks, _ := blockDiff(tempBlocks, file.Blocks)

		// block.String() returns a string unique to the block
		existingBlocks := make(map[string]struct{}, len(tempCopyBlocks))
		for _, block := range tempCopyBlocks {
			existingBlocks[block.String()] = struct{}{}
		}

		// Since the blocks are already there, we don't need to get them.
		for i, block := range file.Blocks {
			_, ok := existingBlocks[block.String()]
			if !ok {
				blocks = append(blocks, block)
				blocksSize += int64(block.Size)
			} else {
				reused = append(reused, int32(i))
			}
		}

		// The sharedpullerstate will know which flags to use when opening the
		// temp file depending if we are reusing any blocks or not.
		if len(reused) == 0 {
			// Otherwise, discard the file ourselves in order for the
			// sharedpuller not to panic when it fails to exclusively create a
			// file which already exists
			osutil.InWritableDir(f.fs.Remove, f.fs, tempName)
		}
	} else {
		// Copy the blocks, as we don't want to shuffle them on the FileInfo
		blocks = append(blocks, file.Blocks...)
		blocksSize = file.Size
	}

	if err := f.CheckAvailableSpace(blocksSize); err != nil {
		f.newPullError(file.Name, err)
		f.queue.Done(file.Name)
		return
	}

	// Shuffle the blocks
	for i := range blocks {
		j := rand.Intn(i + 1)
		blocks[i], blocks[j] = blocks[j], blocks[i]
	}

	events.Default.Log(events.ItemStarted, map[string]string{
		"folder": f.folderID,
		"item":   file.Name,
		"type":   "file",
		"action": "update",
	})

	s := sharedPullerState{
		file:             file,
		fs:               f.fs,
		folder:           f.folderID,
		tempName:         tempName,
		realName:         file.Name,
		copyTotal:        len(blocks),
		copyNeeded:       len(blocks),
		reused:           len(reused),
		updated:          time.Now(),
		available:        reused,
		availableUpdated: time.Now(),
		ignorePerms:      f.IgnorePerms || file.NoPermissions,
		hasCurFile:       hasCurFile,
		curFile:          curFile,
		mut:              sync.NewRWMutex(),
		sparse:           !f.DisableSparseFiles,
		created:          time.Now(),
	}

	l.Debugf("%v need file %s; copy %d, reused %v", f, file.Name, len(blocks), len(reused))

	cs := copyBlocksState{
		sharedPullerState: &s,
		blocks:            blocks,
		have:              len(have),
	}
	copyChan <- cs
}

// blockDiff returns lists of common and missing (to transform src into tgt)
// blocks. Both block lists must have been created with the same block size.
func blockDiff(src, tgt []protocol.BlockInfo) ([]protocol.BlockInfo, []protocol.BlockInfo) {
	if len(tgt) == 0 {
		return nil, nil
	}

	if len(src) == 0 {
		// Copy the entire file
		return nil, tgt
	}

	have := make([]protocol.BlockInfo, 0, len(src))
	need := make([]protocol.BlockInfo, 0, len(tgt))

	for i := range tgt {
		if i >= len(src) {
			return have, append(need, tgt[i:]...)
		}
		if !bytes.Equal(tgt[i].Hash, src[i].Hash) {
			// Copy differing block
			need = append(need, tgt[i])
		} else {
			have = append(have, tgt[i])
		}
	}

	return have, need
}

// populateOffsets sets the Offset field on each block
func populateOffsets(blocks []protocol.BlockInfo) {
	var offset int64
	for i := range blocks {
		blocks[i].Offset = offset
		offset += int64(blocks[i].Size)
	}
}

// shortcutFile sets file mode and modification time, when that's the only
// thing that has changed.
func (f *sendReceiveFolder) shortcutFile(file, curFile protocol.FileInfo, dbUpdateChan chan<- dbUpdateJob) {
	l.Debugln(f, "taking shortcut on", file.Name)

	f.resetPullError(file.Name)

	events.Default.Log(events.ItemStarted, map[string]string{
		"folder": f.folderID,
		"item":   file.Name,
		"type":   "file",
		"action": "metadata",
	})

	var err error
	defer events.Default.Log(events.ItemFinished, map[string]interface{}{
		"folder": f.folderID,
		"item":   file.Name,
		"error":  events.Error(err),
		"type":   "file",
		"action": "metadata",
	})

	f.queue.Done(file.Name)

	if !f.IgnorePerms && !file.NoPermissions {
		if err = f.fs.Chmod(file.Name, fs.FileMode(file.Permissions&0777)); err != nil {
			f.newPullError(file.Name, err)
			return
		}
	}

	f.fs.Chtimes(file.Name, file.ModTime(), file.ModTime()) // never fails

	// This may have been a conflict. We should merge the version vectors so
	// that our clock doesn't move backwards.
	file.Version = file.Version.Merge(curFile.Version)

	dbUpdateChan <- dbUpdateJob{file, dbUpdateShortcutFile}
}

// copierRoutine reads copierStates until the in channel closes and performs
// the relevant copies when possible, or passes it to the puller routine.
func (f *sendReceiveFolder) copierRoutine(in <-chan copyBlocksState, pullChan chan<- pullBlockState, out chan<- *sharedPullerState) {
	buf := protocol.BufferPool.Get(protocol.MinBlockSize)
	defer func() {
		protocol.BufferPool.Put(buf)
	}()

	for state := range in {
		dstFd, err := state.tempFile()
		if err != nil {
			// Nothing more to do for this failed file, since we couldn't create a temporary for it.
			out <- state.sharedPullerState
			continue
		}

		f.model.progressEmitter.Register(state.sharedPullerState)

		folderFilesystems := make(map[string]fs.Filesystem)
		var folders []string
		for folder, cfg := range f.model.cfg.Folders() {
			folderFilesystems[folder] = cfg.Filesystem()
			folders = append(folders, folder)
		}

		var file fs.File
		var weakHashFinder *weakhash.Finder

		blocksPercentChanged := 0
		if tot := len(state.file.Blocks); tot > 0 {
			blocksPercentChanged = (tot - state.have) * 100 / tot
		}

		if blocksPercentChanged >= f.WeakHashThresholdPct {
			hashesToFind := make([]uint32, 0, len(state.blocks))
			for _, block := range state.blocks {
				if block.WeakHash != 0 {
					hashesToFind = append(hashesToFind, block.WeakHash)
				}
			}

			if len(hashesToFind) > 0 {
				file, err = f.fs.Open(state.file.Name)
				if err == nil {
					weakHashFinder, err = weakhash.NewFinder(f.ctx, file, int(state.file.BlockSize()), hashesToFind)
					if err != nil {
						l.Debugln("weak hasher", err)
					}
				}
			} else {
				l.Debugf("not weak hashing %s. file did not contain any weak hashes", state.file.Name)
			}
		} else {
			l.Debugf("not weak hashing %s. not enough changed %.02f < %d", state.file.Name, blocksPercentChanged, f.WeakHashThresholdPct)
		}

	blocks:
		for _, block := range state.blocks {
			select {
			case <-f.ctx.Done():
				state.fail(errors.Wrap(f.ctx.Err(), "folder stopped"))
				break blocks
			default:
			}

			if !f.DisableSparseFiles && state.reused == 0 && block.IsEmpty() {
				// The block is a block of all zeroes, and we are not reusing
				// a temp file, so there is no need to do anything with it.
				// If we were reusing a temp file and had this block to copy,
				// it would be because the block in the temp file was *not* a
				// block of all zeroes, so then we should not skip it.

				// Pretend we copied it.
				state.copiedFromOrigin()
				state.copyDone(block)
				continue
			}

			buf = protocol.BufferPool.Upgrade(buf, int(block.Size))

			found, err := weakHashFinder.Iterate(block.WeakHash, buf, func(offset int64) bool {
				if verifyBuffer(buf, block) != nil {
					return true
				}

				_, err = dstFd.WriteAt(buf, block.Offset)
				if err != nil {
					state.fail(errors.Wrap(err, "dst write"))

				}
				if offset == block.Offset {
					state.copiedFromOrigin()
				} else {
					state.copiedFromOriginShifted()
				}

				return false
			})
			if err != nil {
				l.Debugln("weak hasher iter", err)
			}

			if !found {
				found = f.model.finder.Iterate(folders, block.Hash, func(folder, path string, index int32) bool {
					fs := folderFilesystems[folder]
					fd, err := fs.Open(path)
					if err != nil {
						return false
					}

					_, err = fd.ReadAt(buf, int64(state.file.BlockSize())*int64(index))
					fd.Close()
					if err != nil {
						return false
					}

					if err := verifyBuffer(buf, block); err != nil {
						l.Debugln("Finder failed to verify buffer", err)
						return false
					}

					_, err = dstFd.WriteAt(buf, block.Offset)
					if err != nil {
						state.fail(errors.Wrap(err, "dst write"))
					}
					if path == state.file.Name {
						state.copiedFromOrigin()
					}
					return true
				})
			}

			if state.failed() != nil {
				break
			}

			if !found {
				state.pullStarted()
				ps := pullBlockState{
					sharedPullerState: state.sharedPullerState,
					block:             block,
				}
				pullChan <- ps
			} else {
				state.copyDone(block)
			}
		}
		if file != nil {
			// os.File used to return invalid argument if nil.
			// fs.File panics as it's an interface.
			file.Close()
		}

		out <- state.sharedPullerState
	}
}

func verifyBuffer(buf []byte, block protocol.BlockInfo) error {
	if len(buf) != int(block.Size) {
		return fmt.Errorf("length mismatch %d != %d", len(buf), block.Size)
	}
	hf := sha256.New()
	_, err := hf.Write(buf)
	if err != nil {
		return err
	}
	hash := hf.Sum(nil)

	if !bytes.Equal(hash, block.Hash) {
		return fmt.Errorf("hash mismatch %x != %x", hash, block.Hash)
	}

	return nil
}

func (f *sendReceiveFolder) pullerRoutine(in <-chan pullBlockState, out chan<- *sharedPullerState) {
	requestLimiter := newByteSemaphore(f.PullerMaxPendingKiB * 1024)
	wg := sync.NewWaitGroup()

	for state := range in {
		if state.failed() != nil {
			out <- state.sharedPullerState
			continue
		}

		// The requestLimiter limits how many pending block requests we have
		// ongoing at any given time, based on the size of the blocks
		// themselves.

		state := state
		bytes := int(state.block.Size)

		requestLimiter.take(bytes)
		wg.Add(1)

		go func() {
			defer wg.Done()
			defer requestLimiter.give(bytes)

			f.pullBlock(state, out)
		}()
	}
	wg.Wait()
}

func (f *sendReceiveFolder) pullBlock(state pullBlockState, out chan<- *sharedPullerState) {
	// Get an fd to the temporary file. Technically we don't need it until
	// after fetching the block, but if we run into an error here there is
	// no point in issuing the request to the network.
	fd, err := state.tempFile()
	if err != nil {
		out <- state.sharedPullerState
		return
	}

	if !f.DisableSparseFiles && state.reused == 0 && state.block.IsEmpty() {
		// There is no need to request a block of all zeroes. Pretend we
		// requested it and handled it correctly.
		state.pullDone(state.block)
		out <- state.sharedPullerState
		return
	}

	var lastError error
	candidates := f.model.Availability(f.folderID, state.file, state.block)
	for {
		select {
		case <-f.ctx.Done():
			state.fail(errors.Wrap(f.ctx.Err(), "folder stopped"))
			return
		default:
		}

		// Select the least busy device to pull the block from. If we found no
		// feasible device at all, fail the block (and in the long run, the
		// file).
		selected, found := activity.leastBusy(candidates)
		if !found {
			if lastError != nil {
				state.fail(errors.Wrap(lastError, "pull"))
			} else {
				state.fail(errors.Wrap(errNoDevice, "pull"))
			}
			break
		}

		candidates = removeAvailability(candidates, selected)

		// Fetch the block, while marking the selected device as in use so that
		// leastBusy can select another device when someone else asks.
		activity.using(selected)
		var buf []byte
		buf, lastError = f.model.requestGlobal(selected.ID, f.folderID, state.file.Name, state.block.Offset, int(state.block.Size), state.block.Hash, state.block.WeakHash, selected.FromTemporary)
		activity.done(selected)
		if lastError != nil {
			l.Debugln("request:", f.folderID, state.file.Name, state.block.Offset, state.block.Size, "returned error:", lastError)
			continue
		}

		// Verify that the received block matches the desired hash, if not
		// try pulling it from another device.
		lastError = verifyBuffer(buf, state.block)
		if lastError != nil {
			l.Debugln("request:", f.folderID, state.file.Name, state.block.Offset, state.block.Size, "hash mismatch")
			continue
		}

		// Save the block data we got from the cluster
		_, err = fd.WriteAt(buf, state.block.Offset)
		if err != nil {
			state.fail(errors.Wrap(err, "save"))
		} else {
			state.pullDone(state.block)
		}
		break
	}
	out <- state.sharedPullerState
}

func (f *sendReceiveFolder) performFinish(file, curFile protocol.FileInfo, hasCurFile bool, tempName string, dbUpdateChan chan<- dbUpdateJob, scanChan chan<- string) error {
	// Set the correct permission bits on the new file
	if !f.IgnorePerms && !file.NoPermissions {
		if err := f.fs.Chmod(tempName, fs.FileMode(file.Permissions&0777)); err != nil {
			return err
		}
	}

	// Copy the parent owner and group, if we are supposed to do that.
	if err := f.maybeCopyOwner(tempName); err != nil {
		return err
	}

	if stat, err := f.fs.Lstat(file.Name); err == nil {
		// There is an old file or directory already in place. We need to
		// handle that.

		if changed, err := f.itemChanged(stat, curFile, hasCurFile, scanChan); err != nil {
			return err
		} else if changed {
			l.Debugln("file changed on disk compared to db; not finishing:", file.Name)
			scanChan <- curFile.Name
			return errModified
		}

		if !curFile.IsDirectory() && !curFile.IsSymlink() && f.inConflict(curFile.Version, file.Version) {
			// The new file has been changed in conflict with the existing one. We
			// should file it away as a conflict instead of just removing or
			// archiving. Also merge with the version vector we had, to indicate
			// we have resolved the conflict.
			// Directories and symlinks aren't checked for conflicts.

			file.Version = file.Version.Merge(curFile.Version)
			err = osutil.InWritableDir(func(name string) error {
				return f.moveForConflict(name, file.ModifiedBy.String(), scanChan)
			}, f.fs, curFile.Name)
		} else {
			err = f.deleteItemOnDisk(curFile, scanChan)
		}
		if err != nil {
			return err
		}
	}

	// Replace the original content with the new one. If it didn't work,
	// leave the temp file in place for reuse.
	if err := osutil.RenameOrCopy(f.fs, f.fs, tempName, file.Name); err != nil {
		return err
	}

	// Set the correct timestamp on the new file
	f.fs.Chtimes(file.Name, file.ModTime(), file.ModTime()) // never fails

	// Record the updated file in the index
	dbUpdateChan <- dbUpdateJob{file, dbUpdateHandleFile}
	return nil
}

func (f *sendReceiveFolder) finisherRoutine(in <-chan *sharedPullerState, dbUpdateChan chan<- dbUpdateJob, scanChan chan<- string) {
	for state := range in {
		if closed, err := state.finalClose(); closed {
			l.Debugln(f, "closing", state.file.Name)

			f.queue.Done(state.file.Name)

			if err == nil {
				err = f.performFinish(state.file, state.curFile, state.hasCurFile, state.tempName, dbUpdateChan, scanChan)
			}

			if err != nil {
				f.newPullError(state.file.Name, err)
			} else {
				blockStatsMut.Lock()
				blockStats["total"] += state.reused + state.copyTotal + state.pullTotal
				blockStats["reused"] += state.reused
				blockStats["pulled"] += state.pullTotal
				// copyOriginShifted is counted towards copyOrigin due to progress bar reasons
				// for reporting reasons we want to separate these.
				blockStats["copyOrigin"] += state.copyOrigin - state.copyOriginShifted
				blockStats["copyOriginShifted"] += state.copyOriginShifted
				blockStats["copyElsewhere"] += state.copyTotal - state.copyOrigin
				blockStatsMut.Unlock()
			}

			f.model.progressEmitter.Deregister(state)

			events.Default.Log(events.ItemFinished, map[string]interface{}{
				"folder": f.folderID,
				"item":   state.file.Name,
				"error":  events.Error(err),
				"type":   "file",
				"action": "update",
			})
		}
	}
}

// Moves the given filename to the front of the job queue
func (f *sendReceiveFolder) BringToFront(filename string) {
	f.queue.BringToFront(filename)
}

func (f *sendReceiveFolder) Jobs() ([]string, []string) {
	return f.queue.Jobs()
}

// dbUpdaterRoutine aggregates db updates and commits them in batches no
// larger than 1000 items, and no more delayed than 2 seconds.
func (f *sendReceiveFolder) dbUpdaterRoutine(dbUpdateChan <-chan dbUpdateJob) {
	const maxBatchTime = 2 * time.Second

	batch := newFileInfoBatch(nil)
	tick := time.NewTicker(maxBatchTime)
	defer tick.Stop()

	changedDirs := make(map[string]struct{})
	found := false
	var lastFile protocol.FileInfo

	batch.flushFn = func(files []protocol.FileInfo) error {
		// sync directories
		for dir := range changedDirs {
			delete(changedDirs, dir)
			fd, err := f.fs.Open(dir)
			if err != nil {
				l.Debugf("fsync %q failed: %v", dir, err)
				continue
			}
			if err := fd.Sync(); err != nil {
				l.Debugf("fsync %q failed: %v", dir, err)
			}
			fd.Close()
		}

		// All updates to file/folder objects that originated remotely
		// (across the network) use this call to updateLocals
		f.updateLocalsFromPulling(files)

		if found {
			f.ReceivedFile(lastFile.Name, lastFile.IsDeleted())
			found = false
		}

		return nil
	}

loop:
	for {
		select {
		case job, ok := <-dbUpdateChan:
			if !ok {
				break loop
			}

			switch job.jobType {
			case dbUpdateHandleFile, dbUpdateShortcutFile:
				changedDirs[filepath.Dir(job.file.Name)] = struct{}{}
			case dbUpdateHandleDir:
				changedDirs[job.file.Name] = struct{}{}
			case dbUpdateHandleSymlink, dbUpdateInvalidate:
				// fsyncing symlinks is only supported by MacOS
				// and invalidated files are db only changes -> no sync
			}

			// For some reason we seem to care about file deletions and
			// content modification, but not about metadata and dirs/symlinks.
			if !job.file.IsInvalid() && job.jobType&(dbUpdateHandleFile|dbUpdateDeleteFile) != 0 {
				found = true
				lastFile = job.file
			}

			job.file.Sequence = 0

			batch.append(job.file)

			batch.flushIfFull()

		case <-tick.C:
			batch.flush()
		}
	}

	batch.flush()
}

// pullScannerRoutine aggregates paths to be scanned after pulling. The scan is
// scheduled once when scanChan is closed (scanning can not happen during pulling).
func (f *sendReceiveFolder) pullScannerRoutine(scanChan <-chan string) {
	toBeScanned := make(map[string]struct{})

	for path := range scanChan {
		toBeScanned[path] = struct{}{}
	}

	if len(toBeScanned) != 0 {
		scanList := make([]string, 0, len(toBeScanned))
		for path := range toBeScanned {
			l.Debugln(f, "scheduling scan after pulling for", path)
			scanList = append(scanList, path)
		}
		f.Scan(scanList)
	}
}

func (f *sendReceiveFolder) inConflict(current, replacement protocol.Vector) bool {
	if current.Concurrent(replacement) {
		// Obvious case
		return true
	}
	if replacement.Counter(f.shortID) > current.Counter(f.shortID) {
		// The replacement file contains a higher version for ourselves than
		// what we have. This isn't supposed to be possible, since it's only
		// we who can increment that counter. We take it as a sign that
		// something is wrong (our index may have been corrupted or removed)
		// and flag it as a conflict.
		return true
	}
	return false
}

func removeAvailability(availabilities []Availability, availability Availability) []Availability {
	for i := range availabilities {
		if availabilities[i] == availability {
			availabilities[i] = availabilities[len(availabilities)-1]
			return availabilities[:len(availabilities)-1]
		}
	}
	return availabilities
}

func (f *sendReceiveFolder) moveForConflict(name, lastModBy string, scanChan chan<- string) error {
	if isConflict(name) {
		l.Infoln("Conflict for", name, "which is already a conflict copy; not copying again.")
		if err := f.fs.Remove(name); err != nil && !fs.IsNotExist(err) {
			return errors.Wrap(err, contextRemovingOldItem)
		}
		return nil
	}

	if f.MaxConflicts == 0 {
		if err := f.fs.Remove(name); err != nil && !fs.IsNotExist(err) {
			return errors.Wrap(err, contextRemovingOldItem)
		}
		return nil
	}

	newName := conflictName(name, lastModBy)
	err := f.fs.Rename(name, newName)
	if fs.IsNotExist(err) {
		// We were supposed to move a file away but it does not exist. Either
		// the user has already moved it away, or the conflict was between a
		// remote modification and a local delete. In either way it does not
		// matter, go ahead as if the move succeeded.
		err = nil
	}
	if f.MaxConflicts > -1 {
		matches := existingConflicts(name, f.fs)
		if len(matches) > f.MaxConflicts {
			sort.Sort(sort.Reverse(sort.StringSlice(matches)))
			for _, match := range matches[f.MaxConflicts:] {
				if gerr := f.fs.Remove(match); gerr != nil {
					l.Debugln(f, "removing extra conflict", gerr)
				}
			}
		}
	}
	if err == nil {
		scanChan <- newName
	}
	return err
}

func (f *sendReceiveFolder) newPullError(path string, err error) {
	f.pullErrorsMut.Lock()
	defer f.pullErrorsMut.Unlock()

	// We might get more than one error report for a file (i.e. error on
	// Write() followed by Close()); we keep the first error as that is
	// probably closer to the root cause.
	if _, ok := f.pullErrors[path]; ok {
		return
	}

	l.Infof("Puller (folder %s, item %q): %v", f.Description(), path, err)

	// Establish context to differentiate from errors while scanning.
	// Use "syncing" as opposed to "pulling" as the latter might be used
	// for errors occurring specificly in the puller routine.
	f.pullErrors[path] = fmt.Sprintln("syncing:", err)
}

// resetPullError removes the error at path in case there was an error on a
// previous pull iteration.
func (f *sendReceiveFolder) resetPullError(path string) {
	f.pullErrorsMut.Lock()
	delete(f.pullErrors, path)
	f.pullErrorsMut.Unlock()
}

func (f *sendReceiveFolder) clearPullErrors() {
	f.pullErrorsMut.Lock()
	f.pullErrors = make(map[string]string)
	f.pullErrorsMut.Unlock()
}

func (f *sendReceiveFolder) Errors() []FileError {
	scanErrors := f.folder.Errors()
	f.pullErrorsMut.Lock()
	errors := make([]FileError, 0, len(f.pullErrors)+len(f.scanErrors))
	for path, err := range f.pullErrors {
		errors = append(errors, FileError{path, err})
	}
	f.pullErrorsMut.Unlock()
	errors = append(errors, scanErrors...)
	sort.Sort(fileErrorList(errors))
	return errors
}

// deleteItemOnDisk deletes the file represented by old that is about to be replaced by new.
func (f *sendReceiveFolder) deleteItemOnDisk(item protocol.FileInfo, scanChan chan<- string) (err error) {
	defer func() {
		err = errors.Wrap(err, contextRemovingOldItem)
	}()

	switch {
	case item.IsDirectory():
		// Directories aren't archived and need special treatment due
		// to potential children.
		return f.deleteDirOnDisk(item.Name, scanChan)

	case !item.IsSymlink() && f.versioner != nil:
		// If we should use versioning, let the versioner archive the
		// file before we replace it. Archiving a non-existent file is not
		// an error.
		// Symlinks aren't archived.

		return osutil.InWritableDir(f.versioner.Archive, f.fs, item.Name)
	}

	return osutil.InWritableDir(f.fs.Remove, f.fs, item.Name)
}

// deleteDirOnDisk attempts to delete a directory. It checks for files/dirs inside
// the directory and removes them if possible or returns an error if it fails
func (f *sendReceiveFolder) deleteDirOnDisk(dir string, scanChan chan<- string) error {
	files, _ := f.fs.DirNames(dir)

	toBeDeleted := make([]string, 0, len(files))

	hasIgnored := false
	hasKnown := false
	hasToBeScanned := false

	for _, dirFile := range files {
		fullDirFile := filepath.Join(dir, dirFile)
		if fs.IsTemporary(dirFile) || f.ignores.Match(fullDirFile).IsDeletable() {
			toBeDeleted = append(toBeDeleted, fullDirFile)
		} else if f.ignores != nil && f.ignores.Match(fullDirFile).IsIgnored() {
			hasIgnored = true
		} else if cf, ok := f.fset.Get(protocol.LocalDeviceID, fullDirFile); !ok || cf.IsDeleted() || cf.IsInvalid() {
			// Something appeared in the dir that we either are not aware of
			// at all, that we think should be deleted or that is invalid,
			// but not currently ignored -> schedule scan. The scanChan
			// might be nil, in which case we trust the scanning to be
			// handled later as a result of our error return.
			if scanChan != nil {
				scanChan <- fullDirFile
			}
			hasToBeScanned = true
		} else {
			// Dir contains file that is valid according to db and
			// not ignored -> something weird is going on
			hasKnown = true
		}
	}

	if hasToBeScanned {
		return errDirHasToBeScanned
	}
	if hasIgnored {
		return errDirHasIgnored
	}
	if hasKnown {
		return errDirNotEmpty
	}

	for _, del := range toBeDeleted {
		f.fs.RemoveAll(del)
	}

	err := osutil.InWritableDir(f.fs.Remove, f.fs, dir)
	if err == nil || fs.IsNotExist(err) {
		// It was removed or it doesn't exist to start with
		return nil
	}
	if _, serr := f.fs.Lstat(dir); serr != nil && !fs.IsPermission(serr) {
		// We get an error just looking at the directory, and it's not a
		// permission problem. Lets assume the error is in fact some variant
		// of "file does not exist" (possibly expressed as some parent being a
		// file and not a directory etc) and that the delete is handled.
		return nil
	}

	return err
}

// itemChanged returns true if the given disk file differs from the information
// in the database and schedules that file for scanning
func (f *sendReceiveFolder) itemChanged(stat fs.FileInfo, item protocol.FileInfo, hasItem bool, scanChan chan<- string) (changed bool, err error) {
	defer func() {
		if changed {
			scanChan <- item.Name
		}
	}()

	if !hasItem || item.Deleted {
		// The item appeared from nowhere
		return true, nil
	}

	// Check that the item on disk is what we expect it to be according
	// to the database. If there's a mismatch here, there might be local
	// changes that we don't know about yet and we should scan before
	// touching the item.
	statItem, err := scanner.CreateFileInfo(stat, item.Name, f.fs)
	if err != nil {
		return false, errors.Wrap(err, "comparing item on disk to db")
	}

	return !statItem.IsEquivalentOptional(item, f.IgnorePerms, true, protocol.LocalAllFlags), nil
}

// checkToBeDeleted makes sure the file on disk is compatible with what there is
// in the DB before the caller proceeds with actually deleting it.
// I.e. non-nil error status means "Do not delete!".
func (f *sendReceiveFolder) checkToBeDeleted(cur protocol.FileInfo, scanChan chan<- string) error {
	stat, err := f.fs.Lstat(cur.Name)
	if err != nil {
		if fs.IsNotExist(err) {
			// File doesn't exist to start with.
			return nil
		}
		// We can't check whether the file changed as compared to the db,
		// do not delete.
		return err
	}
	changed, err := f.itemChanged(stat, cur, true, scanChan)
	if err != nil {
		return err
	}
	if changed {
		return errModified
	}
	return nil
}

func (f *sendReceiveFolder) maybeCopyOwner(path string) error {
	if !f.CopyOwnershipFromParent {
		// Not supposed to do anything.
		return nil
	}
	if runtime.GOOS == "windows" {
		// Can't do anything.
		return nil
	}

	info, err := f.fs.Lstat(filepath.Dir(path))
	if err != nil {
		return errors.Wrap(err, "copy owner from parent")
	}
	if err := f.fs.Lchown(path, info.Owner(), info.Group()); err != nil {
		return errors.Wrap(err, "copy owner from parent")
	}
	return nil
}

// A []FileError is sent as part of an event and will be JSON serialized.
type FileError struct {
	Path string `json:"path"`
	Err  string `json:"error"`
}

type fileErrorList []FileError

func (l fileErrorList) Len() int {
	return len(l)
}

func (l fileErrorList) Less(a, b int) bool {
	return l[a].Path < l[b].Path
}

func (l fileErrorList) Swap(a, b int) {
	l[a], l[b] = l[b], l[a]
}

// valueFileInfoSlice implements Value for []protocol.FileInfo by abusing protocol.Index
type valueFileInfoSlice struct{ protocol.Index }

func newValueFileInfoSlice(files []protocol.FileInfo) *valueFileInfoSlice {
	return &valueFileInfoSlice{protocol.Index{Files: files}}
}

func (s *valueFileInfoSlice) Files() []protocol.FileInfo {
	return s.Index.Files
}

func (s *valueFileInfoSlice) Append(f protocol.FileInfo) *valueFileInfoSlice {
	s.Index.Files = append(s.Index.Files, f)
	return s
}

func (s *valueFileInfoSlice) Bytes() int {
	return s.ProtoSize()
}

func (s *valueFileInfoSlice) Marshal() []byte {
	data, err := s.Index.Marshal()
	if err != nil {
		panic("bug: marshalling FileInfo should never fail: " + err.Error())
	}
	return data
}

func (s *valueFileInfoSlice) Unmarshal(v []byte) {
	if err := s.Index.Unmarshal(v); err != nil {
		panic("unmarshal failed: " + err.Error())
	}
}

func (s *valueFileInfoSlice) Copy(v diskoverflow.Value) {
	s.Index = v.(*valueFileInfoSlice).Index
}

func (s *valueFileInfoSlice) Reset() {
	s.Index = protocol.Index{}
}

func conflictName(name, lastModBy string) string {
	ext := filepath.Ext(name)
	return name[:len(name)-len(ext)] + time.Now().Format(".sync-conflict-20060102-150405-") + lastModBy + ext
}

func isConflict(name string) bool {
	return strings.Contains(filepath.Base(name), ".sync-conflict-")
}

func existingConflicts(name string, fs fs.Filesystem) []string {
	ext := filepath.Ext(name)
	matches, err := fs.Glob(name[:len(name)-len(ext)] + ".sync-conflict-????????-??????*" + ext)
	if err != nil {
		l.Debugln("globbing for conflicts", err)
	}
	return matches
}<|MERGE_RESOLUTION|>--- conflicted
+++ resolved
@@ -339,27 +339,19 @@
 			if file.IsDirectory() {
 				// Perform directory deletions at the end, as we may have
 				// files to delete inside them before we get to that point.
-<<<<<<< HEAD
-				l.Debugln("processing directly appending deleted dir", file.Name)
 				dirDeletions.Append(&diskoverflow.ValueFileInfo{file})
-			} else {
-				fileDeletions.Add(file.Name, &diskoverflow.ValueFileInfo{file})
-=======
-				dirDeletions = append(dirDeletions, file)
 			} else if file.IsSymlink() {
 				f.deleteFile(file, dbUpdateChan, scanChan)
 			} else {
->>>>>>> 441ea109
 				df, ok := f.fset.Get(protocol.LocalDeviceID, file.Name)
 				// Local file can be already deleted, but with a lower version
 				// number, hence the deletion coming in again as part of
 				// WithNeed, furthermore, the file can simply be of the wrong
 				// type if we haven't yet managed to pull it.
 				if ok && !df.IsDeleted() && !df.IsSymlink() && !df.IsDirectory() && !df.IsInvalid() {
-					fileDeletions[file.Name] = file
+					fileDeletions.Add(file.Name, &diskoverflow.ValueFileInfo{file})
 					// Put files into buckets per first hash
 					key := string(df.Blocks[0].Hash)
-<<<<<<< HEAD
 					v := &valueFileInfoSlice{}
 					if ok := buckets.Get(key, v); ok {
 						v = v.Append(df)
@@ -367,11 +359,8 @@
 						v = newValueFileInfoSlice([]protocol.FileInfo{df})
 					}
 					buckets.Add(key, v)
-=======
-					buckets[key] = append(buckets[key], df)
 				} else {
 					f.deleteFileWithCurrent(file, df, ok, dbUpdateChan, scanChan)
->>>>>>> 441ea109
 				}
 			}
 			changed++
@@ -523,13 +512,9 @@
 		default:
 		}
 
-<<<<<<< HEAD
 		v.Reset()
 		fit.Value(v)
 		file := v.FileInfo
-		l.Debugln(f, "Deleting file", file.Name)
-=======
->>>>>>> 441ea109
 		f.resetPullError(file.Name)
 		f.deleteFile(file, dbUpdateChan, scanChan)
 	}
