// Copyright (C) 2014 The Syncthing Authors.
//
// This Source Code Form is subject to the terms of the Mozilla Public
// License, v. 2.0. If a copy of the MPL was not distributed with this file,
// You can obtain one at https://mozilla.org/MPL/2.0/.

package model

import (
	"bytes"
	"encoding/binary"
	"fmt"
	"io"
	"path/filepath"
	"runtime"
	"sort"
	"strings"
	"time"

	"github.com/pkg/errors"

	"github.com/syncthing/syncthing/lib/config"
	"github.com/syncthing/syncthing/lib/db"
	"github.com/syncthing/syncthing/lib/events"
	"github.com/syncthing/syncthing/lib/fs"
	"github.com/syncthing/syncthing/lib/ignore"
	"github.com/syncthing/syncthing/lib/osutil"
	"github.com/syncthing/syncthing/lib/protocol"
	"github.com/syncthing/syncthing/lib/scanner"
	"github.com/syncthing/syncthing/lib/sha256"
	"github.com/syncthing/syncthing/lib/sync"
	"github.com/syncthing/syncthing/lib/util"
	"github.com/syncthing/syncthing/lib/versioner"
	"github.com/syncthing/syncthing/lib/weakhash"
)

var (
	blockStats    = make(map[string]int)
	blockStatsMut = sync.NewMutex()
)

func init() {
	folderFactories[config.FolderTypeSendReceive] = newSendReceiveFolder
}

// A pullBlockState is passed to the puller routine for each block that needs
// to be fetched.
type pullBlockState struct {
	*sharedPullerState
	block protocol.BlockInfo
}

// A copyBlocksState is passed to copy routine if the file has blocks to be
// copied.
type copyBlocksState struct {
	*sharedPullerState
	blocks []protocol.BlockInfo
	have   int
}

// Which filemode bits to preserve
const retainBits = fs.ModeSetgid | fs.ModeSetuid | fs.ModeSticky

var (
	activity                  = newDeviceActivity()
	errNoDevice               = errors.New("peers who had this file went away, or the file has changed while syncing. will retry later")
	errDirPrefix              = "directory has been deleted on a remote device but "
	errDirHasToBeScanned      = errors.New(errDirPrefix + "contains unexpected files, scheduling scan")
	errDirHasIgnored          = errors.New(errDirPrefix + "contains ignored files (see ignore documentation for (?d) prefix)")
	errDirNotEmpty            = errors.New(errDirPrefix + "is not empty; the contents are probably ignored on that remote device, but not locally")
	errNotAvailable           = errors.New("no connected device has the required version of this file")
	errModified               = errors.New("file modified but not rescanned; will try again later")
	errUnexpectedDirOnFileDel = errors.New("encountered directory when trying to remove file/symlink")
	errIncompatibleSymlink    = errors.New("incompatible symlink entry; rescan with newer Syncthing on source")
	contextRemovingOldItem    = "removing item to be replaced"
)

const (
	dbUpdateHandleDir = iota
	dbUpdateDeleteDir
	dbUpdateHandleFile
	dbUpdateDeleteFile
	dbUpdateShortcutFile
	dbUpdateHandleSymlink
	dbUpdateInvalidate
)

const (
	defaultCopiers          = 2
	defaultPullerPause      = 60 * time.Second
	defaultPullerPendingKiB = 2 * protocol.MaxBlockSize / 1024

	maxPullerIterations = 3
)

type dbUpdateJob struct {
	file    protocol.FileInfo
	jobType int
}

type sendReceiveFolder struct {
	folder

	fs        fs.Filesystem
	versioner versioner.Versioner

	queue              *jobQueue
	blockPullReorderer blockPullReorderer
	writeLimiter       *byteSemaphore

	pullErrors    map[string]string // errors for most recent/current iteration
	oldPullErrors map[string]string // errors from previous iterations for log filtering only
	pullErrorsMut sync.Mutex
}

func newSendReceiveFolder(model *model, fset *db.FileSet, ignores *ignore.Matcher, cfg config.FolderConfiguration, ver versioner.Versioner, fs fs.Filesystem, evLogger events.Logger, ioLimiter *byteSemaphore) service {
	f := &sendReceiveFolder{
		folder:             newFolder(model, fset, ignores, cfg, evLogger, ioLimiter),
		fs:                 fs,
		versioner:          ver,
		queue:              newJobQueue(),
		blockPullReorderer: newBlockPullReorderer(cfg.BlockPullOrder, model.id, cfg.DeviceIDs()),
		writeLimiter:       newByteSemaphore(cfg.MaxConcurrentWrites),
		pullErrorsMut:      sync.NewMutex(),
	}
	f.folder.puller = f
	f.folder.Service = util.AsService(f.serve, f.String())

	if f.Copiers == 0 {
		f.Copiers = defaultCopiers
	}

	// If the configured max amount of pending data is zero, we use the
	// default. If it's configured to something non-zero but less than the
	// protocol block size we adjust it upwards accordingly.
	if f.PullerMaxPendingKiB == 0 {
		f.PullerMaxPendingKiB = defaultPullerPendingKiB
	}
	if blockSizeKiB := protocol.MaxBlockSize / 1024; f.PullerMaxPendingKiB < blockSizeKiB {
		f.PullerMaxPendingKiB = blockSizeKiB
	}

	return f
}

// pull returns true if it manages to get all needed items from peers, i.e. get
// the device in sync with the global state.
func (f *sendReceiveFolder) pull() bool {
	// Check if the ignore patterns changed.
	oldHash := f.ignores.Hash()
	defer func() {
		if f.ignores.Hash() != oldHash {
			f.ignoresUpdated()
		}
	}()
	err := f.getHealthErrorAndLoadIgnores()
	f.setError(err)
	if err != nil {
		l.Debugln("Skipping pull of", f.Description(), "due to folder error:", err)
		return false
	}

	l.Debugf("%v pulling", f)

	scanChan := make(chan string)
	go f.pullScannerRoutine(scanChan)

	defer func() {
		close(scanChan)
		f.setState(FolderIdle)
	}()

	changed := 0

	for tries := 0; tries < maxPullerIterations; tries++ {
		select {
		case <-f.ctx.Done():
			return false
		default:
		}

		// Needs to be set on every loop, as the puller might have set
		// it to FolderSyncing during the last iteration.
		f.setState(FolderSyncPreparing)

		changed = f.pullerIteration(scanChan)

		l.Debugln(f, "changed", changed, "on try", tries+1)

		if changed == 0 {
			// No files were changed by the puller, so we are in
			// sync (except for unrecoverable stuff like invalid
			// filenames on windows).
			break
		}
	}

	f.pullErrorsMut.Lock()
	pullErrNum := len(f.pullErrors)
	f.pullErrorsMut.Unlock()
	if pullErrNum > 0 {
		l.Infof("%v: Failed to sync %v items", f.Description(), pullErrNum)
		f.evLogger.Log(events.FolderErrors, map[string]interface{}{
			"folder": f.folderID,
			"errors": f.Errors(),
		})
	}

	return changed == 0
}

// pullerIteration runs a single puller iteration for the given folder and
// returns the number items that should have been synced (even those that
// might have failed). One puller iteration handles all files currently
// flagged as needed in the folder.
func (f *sendReceiveFolder) pullerIteration(scanChan chan<- string) int {
	f.pullErrorsMut.Lock()
	f.oldPullErrors = f.pullErrors
	f.pullErrors = make(map[string]string)
	f.pullErrorsMut.Unlock()

	snap := f.fset.Snapshot()
	defer snap.Release()

	pullChan := make(chan pullBlockState)
	copyChan := make(chan copyBlocksState)
	finisherChan := make(chan *sharedPullerState)
	dbUpdateChan := make(chan dbUpdateJob)

	pullWg := sync.NewWaitGroup()
	copyWg := sync.NewWaitGroup()
	doneWg := sync.NewWaitGroup()
	updateWg := sync.NewWaitGroup()

	l.Debugln(f, "copiers:", f.Copiers, "pullerPendingKiB:", f.PullerMaxPendingKiB)

	updateWg.Add(1)
	go func() {
		// dbUpdaterRoutine finishes when dbUpdateChan is closed
		f.dbUpdaterRoutine(dbUpdateChan)
		updateWg.Done()
	}()

	for i := 0; i < f.Copiers; i++ {
		copyWg.Add(1)
		go func() {
			// copierRoutine finishes when copyChan is closed
			f.copierRoutine(copyChan, pullChan, finisherChan)
			copyWg.Done()
		}()
	}

	pullWg.Add(1)
	go func() {
		// pullerRoutine finishes when pullChan is closed
		f.pullerRoutine(pullChan, finisherChan)
		pullWg.Done()
	}()

	doneWg.Add(1)
	// finisherRoutine finishes when finisherChan is closed
	go func() {
		f.finisherRoutine(snap, finisherChan, dbUpdateChan, scanChan)
		doneWg.Done()
	}()

	changed, fileDeletions, dirDeletions, err := f.processNeeded(snap, dbUpdateChan, copyChan, scanChan)

	// Signal copy and puller routines that we are done with the in data for
	// this iteration. Wait for them to finish.
	close(copyChan)
	copyWg.Wait()
	close(pullChan)
	pullWg.Wait()

	// Signal the finisher chan that there will be no more input and wait
	// for it to finish.
	close(finisherChan)
	doneWg.Wait()

	if err == nil {
		f.processDeletions(fileDeletions, dirDeletions, snap, dbUpdateChan, scanChan)
	}

	// Wait for db updates and scan scheduling to complete
	close(dbUpdateChan)
	updateWg.Wait()

	f.pullErrorsMut.Lock()
	f.oldPullErrors = nil
	f.pullErrorsMut.Unlock()

	f.queue.Reset()

	return changed
}

func (f *sendReceiveFolder) processNeeded(snap *db.Snapshot, dbUpdateChan chan<- dbUpdateJob, copyChan chan<- copyBlocksState, scanChan chan<- string) (int, map[string]protocol.FileInfo, []protocol.FileInfo, error) {
	changed := 0
	var dirDeletions []protocol.FileInfo
	fileDeletions := map[string]protocol.FileInfo{}
	buckets := map[string][]protocol.FileInfo{}

	// Iterate the list of items that we need and sort them into piles.
	// Regular files to pull goes into the file queue, everything else
	// (directories, symlinks and deletes) goes into the "process directly"
	// pile.
	snap.WithNeed(protocol.LocalDeviceID, func(intf db.FileIntf) bool {
		select {
		case <-f.ctx.Done():
			return false
		default:
		}

		if f.IgnoreDelete && intf.IsDeleted() {
			l.Debugln(f, "ignore file deletion (config)", intf.FileName())
			return true
		}

		changed++

		file := intf.(protocol.FileInfo)

		switch {
		case f.ignores.ShouldIgnore(file.Name):
			file.SetIgnored(f.shortID)
			l.Debugln(f, "Handling ignored file", file)
			dbUpdateChan <- dbUpdateJob{file, dbUpdateInvalidate}

		case runtime.GOOS == "windows" && fs.WindowsInvalidFilename(file.Name):
			if file.IsDeleted() {
				// Just pretend we deleted it, no reason to create an error
				// about a deleted file that we can't have anyway.
				// Reason we need it in the first place is, that it was
				// ignored at some point.
				dbUpdateChan <- dbUpdateJob{file, dbUpdateDeleteFile}
			} else {
				// We can't pull an invalid file.
				f.newPullError(file.Name, fs.ErrInvalidFilename)
				// No reason to retry for this
				changed--
			}

		case file.IsDeleted():
			if file.IsDirectory() {
				// Perform directory deletions at the end, as we may have
				// files to delete inside them before we get to that point.
				dirDeletions = append(dirDeletions, file)
			} else if file.IsSymlink() {
				f.deleteFile(file, snap, dbUpdateChan, scanChan)
			} else {
				df, ok := snap.Get(protocol.LocalDeviceID, file.Name)
				// Local file can be already deleted, but with a lower version
				// number, hence the deletion coming in again as part of
				// WithNeed, furthermore, the file can simply be of the wrong
				// type if we haven't yet managed to pull it.
				if ok && !df.IsDeleted() && !df.IsSymlink() && !df.IsDirectory() && !df.IsInvalid() {
					fileDeletions[file.Name] = file
					// Put files into buckets per first hash
					key := string(df.BlocksHash)
					buckets[key] = append(buckets[key], df)
				} else {
					f.deleteFileWithCurrent(file, df, ok, dbUpdateChan, scanChan)
				}
			}

		case file.Type == protocol.FileInfoTypeFile:
			curFile, hasCurFile := snap.Get(protocol.LocalDeviceID, file.Name)
			if hasCurFile && file.BlocksEqual(curFile) {
				// We are supposed to copy the entire file, and then fetch nothing. We
				// are only updating metadata, so we don't actually *need* to make the
				// copy.
				f.shortcutFile(file, curFile, dbUpdateChan)
			} else {
				// Queue files for processing after directories and symlinks.
				f.queue.Push(file.Name, file.Size, file.ModTime())
			}

		case runtime.GOOS == "windows" && file.IsSymlink():
			file.SetUnsupported(f.shortID)
			l.Debugln(f, "Invalidating symlink (unsupported)", file.Name)
			dbUpdateChan <- dbUpdateJob{file, dbUpdateInvalidate}

		case file.IsDirectory() && !file.IsSymlink():
			l.Debugln(f, "Handling directory", file.Name)
			if f.checkParent(file.Name, scanChan) {
				f.handleDir(file, snap, dbUpdateChan, scanChan)
			}

		case file.IsSymlink():
			l.Debugln(f, "Handling symlink", file.Name)
			if f.checkParent(file.Name, scanChan) {
				f.handleSymlink(file, snap, dbUpdateChan, scanChan)
			}

		default:
			l.Warnln(file)
			panic("unhandleable item type, can't happen")
		}

		return true
	})

	select {
	case <-f.ctx.Done():
		return changed, nil, nil, f.ctx.Err()
	default:
	}

	// Now do the file queue. Reorder it according to configuration.

	switch f.Order {
	case config.OrderRandom:
		f.queue.Shuffle()
	case config.OrderAlphabetic:
	// The queue is already in alphabetic order.
	case config.OrderSmallestFirst:
		f.queue.SortSmallestFirst()
	case config.OrderLargestFirst:
		f.queue.SortLargestFirst()
	case config.OrderOldestFirst:
		f.queue.SortOldestFirst()
	case config.OrderNewestFirst:
		f.queue.SortNewestFirst()
	}

	// Process the file queue.

nextFile:
	for {
		select {
		case <-f.ctx.Done():
			return changed, fileDeletions, dirDeletions, f.ctx.Err()
		default:
		}

		fileName, ok := f.queue.Pop()
		if !ok {
			break
		}

		fi, ok := snap.GetGlobal(fileName)
		if !ok {
			// File is no longer in the index. Mark it as done and drop it.
			f.queue.Done(fileName)
			continue
		}

		if fi.IsDeleted() || fi.IsInvalid() || fi.Type != protocol.FileInfoTypeFile {
			// The item has changed type or status in the index while we
			// were processing directories above.
			f.queue.Done(fileName)
			continue
		}

		if !f.checkParent(fi.Name, scanChan) {
			f.queue.Done(fileName)
			continue
		}

		// Check our list of files to be removed for a match, in which case
		// we can just do a rename instead.
		key := string(fi.BlocksHash)
		for i, candidate := range buckets[key] {
			// Remove the candidate from the bucket
			lidx := len(buckets[key]) - 1
			buckets[key][i] = buckets[key][lidx]
			buckets[key] = buckets[key][:lidx]

			// candidate is our current state of the file, where as the
			// desired state with the delete bit set is in the deletion
			// map.
			desired := fileDeletions[candidate.Name]
			if err := f.renameFile(candidate, desired, fi, snap, dbUpdateChan, scanChan); err != nil {
				l.Debugf("rename shortcut for %s failed: %s", fi.Name, err.Error())
				// Failed to rename, try next one.
				continue
			}

			// Remove the pending deletion (as we performed it by renaming)
			delete(fileDeletions, candidate.Name)

			f.queue.Done(fileName)
			continue nextFile
		}

		devices := snap.Availability(fileName)
		for _, dev := range devices {
			if _, ok := f.model.Connection(dev); ok {
				// Handle the file normally, by coping and pulling, etc.
				f.handleFile(fi, snap, copyChan)
				continue nextFile
			}
		}
		f.newPullError(fileName, errNotAvailable)
		f.queue.Done(fileName)
	}

	return changed, fileDeletions, dirDeletions, nil
}

func (f *sendReceiveFolder) processDeletions(fileDeletions map[string]protocol.FileInfo, dirDeletions []protocol.FileInfo, snap *db.Snapshot, dbUpdateChan chan<- dbUpdateJob, scanChan chan<- string) {
	for _, file := range fileDeletions {
		select {
		case <-f.ctx.Done():
			return
		default:
		}

		f.deleteFile(file, snap, dbUpdateChan, scanChan)
	}

	// Process in reverse order to delete depth first
	for i := range dirDeletions {
		select {
		case <-f.ctx.Done():
			return
		default:
		}

		dir := dirDeletions[len(dirDeletions)-i-1]
		l.Debugln(f, "Deleting dir", dir.Name)
		f.deleteDir(dir, snap, dbUpdateChan, scanChan)
	}
}

// handleDir creates or updates the given directory
func (f *sendReceiveFolder) handleDir(file protocol.FileInfo, snap *db.Snapshot, dbUpdateChan chan<- dbUpdateJob, scanChan chan<- string) {
	// Used in the defer closure below, updated by the function body. Take
	// care not declare another err.
	var err error

	f.evLogger.Log(events.ItemStarted, map[string]string{
		"folder": f.folderID,
		"item":   file.Name,
		"type":   "dir",
		"action": "update",
	})

	defer func() {
		f.evLogger.Log(events.ItemFinished, map[string]interface{}{
			"folder": f.folderID,
			"item":   file.Name,
			"error":  events.Error(err),
			"type":   "dir",
			"action": "update",
		})
	}()

	mode := fs.FileMode(file.Permissions & 0777)
	if f.IgnorePerms || file.NoPermissions {
		mode = 0777
	}

	if shouldDebug() {
		curFile, _ := snap.Get(protocol.LocalDeviceID, file.Name)
		l.Debugf("need dir\n\t%v\n\t%v", file, curFile)
	}

	info, err := f.fs.Lstat(file.Name)
	switch {
	// There is already something under that name, we need to handle that.
	// Unless it already is a directory, as we only track permissions,
	// that don't result in a conflict.
	case err == nil && !info.IsDir():
		// Check that it is what we have in the database.
		curFile, hasCurFile := f.model.CurrentFolderFile(f.folderID, file.Name)
		if err := f.scanIfItemChanged(info, curFile, hasCurFile, scanChan); err != nil {
			err = errors.Wrap(err, "handling dir")
			f.newPullError(file.Name, err)
			return
		}

		// Remove it to replace with the dir.
		if !curFile.IsSymlink() && f.inConflict(curFile.Version, file.Version) {
			// The new file has been changed in conflict with the existing one. We
			// should file it away as a conflict instead of just removing or
			// archiving. Also merge with the version vector we had, to indicate
			// we have resolved the conflict.
			// Symlinks aren't checked for conflicts.

			file.Version = file.Version.Merge(curFile.Version)
			err = f.inWritableDir(func(name string) error {
				return f.moveForConflict(name, file.ModifiedBy.String(), scanChan)
			}, curFile.Name)
		} else {
			err = f.deleteItemOnDisk(curFile, snap, scanChan)
		}
		if err != nil {
			f.newPullError(file.Name, err)
			return
		}
		fallthrough
	// The directory doesn't exist, so we create it with the right
	// mode bits from the start.
	case err != nil && fs.IsNotExist(err):
		// We declare a function that acts on only the path name, so
		// we can pass it to InWritableDir. We use a regular Mkdir and
		// not MkdirAll because the parent should already exist.
		mkdir := func(path string) error {
			err = f.fs.Mkdir(path, mode)
			if err != nil || f.IgnorePerms || file.NoPermissions {
				return err
			}

			// Copy the parent owner and group, if we are supposed to do that.
			if err := f.maybeCopyOwner(path); err != nil {
				return err
			}

			// Stat the directory so we can check its permissions.
			info, err := f.fs.Lstat(path)
			if err != nil {
				return err
			}

			// Mask for the bits we want to preserve and add them in to the
			// directories permissions.
			return f.fs.Chmod(path, mode|(info.Mode()&retainBits))
		}

		if err = f.inWritableDir(mkdir, file.Name); err == nil {
			dbUpdateChan <- dbUpdateJob{file, dbUpdateHandleDir}
		} else {
			f.newPullError(file.Name, errors.Wrap(err, "creating directory"))
		}
		return
	// Weird error when stat()'ing the dir. Probably won't work to do
	// anything else with it if we can't even stat() it.
	case err != nil:
		f.newPullError(file.Name, errors.Wrap(err, "checking file to be replaced"))
		return
	}

	// The directory already exists, so we just correct the mode bits. (We
	// don't handle modification times on directories, because that sucks...)
	// It's OK to change mode bits on stuff within non-writable directories.
	if !f.IgnorePerms && !file.NoPermissions {
		if err := f.fs.Chmod(file.Name, mode|(fs.FileMode(info.Mode())&retainBits)); err != nil {
			f.newPullError(file.Name, err)
			return
		}
	}
	dbUpdateChan <- dbUpdateJob{file, dbUpdateHandleDir}
}

// checkParent verifies that the thing we are handling lives inside a directory,
// and not a symlink or regular file. It also resurrects missing parent dirs.
func (f *sendReceiveFolder) checkParent(file string, scanChan chan<- string) bool {
	parent := filepath.Dir(file)

	if err := osutil.TraversesSymlink(f.fs, parent); err != nil {
		f.newPullError(file, errors.Wrap(err, "checking parent dirs"))
		return false
	}

	// issues #114 and #4475: This works around a race condition
	// between two devices, when one device removes a directory and the
	// other creates a file in it. However that happens, we end up with
	// a directory for "foo" with the delete bit, but a file "foo/bar"
	// that we want to sync. We never create the directory, and hence
	// fail to create the file and end up looping forever on it. This
	// breaks that by creating the directory and scheduling a scan,
	// where it will be found and the delete bit on it removed. The
	// user can then clean up as they like...
	// This can also occur if an entire tree structure was deleted, but only
	// a leave has been scanned.
	if _, err := f.fs.Lstat(parent); !fs.IsNotExist(err) {
		l.Debugf("%v parent not missing %v", f, file)
		return true
	}
	l.Debugf("%v resurrecting parent directory of %v", f, file)
	if err := f.fs.MkdirAll(parent, 0755); err != nil {
		f.newPullError(file, errors.Wrap(err, "resurrecting parent dir"))
		return false
	}
	scanChan <- parent
	return true
}

// handleSymlink creates or updates the given symlink
func (f *sendReceiveFolder) handleSymlink(file protocol.FileInfo, snap *db.Snapshot, dbUpdateChan chan<- dbUpdateJob, scanChan chan<- string) {
	// Used in the defer closure below, updated by the function body. Take
	// care not declare another err.
	var err error

	f.evLogger.Log(events.ItemStarted, map[string]string{
		"folder": f.folderID,
		"item":   file.Name,
		"type":   "symlink",
		"action": "update",
	})

	defer func() {
		f.evLogger.Log(events.ItemFinished, map[string]interface{}{
			"folder": f.folderID,
			"item":   file.Name,
			"error":  events.Error(err),
			"type":   "symlink",
			"action": "update",
		})
	}()

	if shouldDebug() {
		curFile, _ := snap.Get(protocol.LocalDeviceID, file.Name)
		l.Debugf("need symlink\n\t%v\n\t%v", file, curFile)
	}

	if len(file.SymlinkTarget) == 0 {
		// Index entry from a Syncthing predating the support for including
		// the link target in the index entry. We log this as an error.
		f.newPullError(file.Name, errIncompatibleSymlink)
		return
	}

	// There is already something under that name, we need to handle that.
	if info, err := f.fs.Lstat(file.Name); err == nil {
		// Check that it is what we have in the database.
		curFile, hasCurFile := f.model.CurrentFolderFile(f.folderID, file.Name)
		if err := f.scanIfItemChanged(info, curFile, hasCurFile, scanChan); err != nil {
			err = errors.Wrap(err, "handling symlink")
			f.newPullError(file.Name, err)
			return
		}
		// Remove it to replace with the symlink. This also handles the
		// "change symlink type" path.
		if !curFile.IsDirectory() && !curFile.IsSymlink() && f.inConflict(curFile.Version, file.Version) {
			// The new file has been changed in conflict with the existing one. We
			// should file it away as a conflict instead of just removing or
			// archiving. Also merge with the version vector we had, to indicate
			// we have resolved the conflict.
			// Directories and symlinks aren't checked for conflicts.

			file.Version = file.Version.Merge(curFile.Version)
			err = f.inWritableDir(func(name string) error {
				return f.moveForConflict(name, file.ModifiedBy.String(), scanChan)
			}, curFile.Name)
		} else {
			err = f.deleteItemOnDisk(curFile, snap, scanChan)
		}
		if err != nil {
			f.newPullError(file.Name, errors.Wrap(err, "symlink remove"))
			return
		}
	}

	// We declare a function that acts on only the path name, so
	// we can pass it to InWritableDir.
	createLink := func(path string) error {
		if err := f.fs.CreateSymlink(file.SymlinkTarget, path); err != nil {
			return err
		}
		return f.maybeCopyOwner(path)
	}

	if err = f.inWritableDir(createLink, file.Name); err == nil {
		dbUpdateChan <- dbUpdateJob{file, dbUpdateHandleSymlink}
	} else {
		f.newPullError(file.Name, errors.Wrap(err, "symlink create"))
	}
}

// deleteDir attempts to remove a directory that was deleted on a remote
func (f *sendReceiveFolder) deleteDir(file protocol.FileInfo, snap *db.Snapshot, dbUpdateChan chan<- dbUpdateJob, scanChan chan<- string) {
	// Used in the defer closure below, updated by the function body. Take
	// care not declare another err.
	var err error

	f.evLogger.Log(events.ItemStarted, map[string]string{
		"folder": f.folderID,
		"item":   file.Name,
		"type":   "dir",
		"action": "delete",
	})

	defer func() {
		f.evLogger.Log(events.ItemFinished, map[string]interface{}{
			"folder": f.folderID,
			"item":   file.Name,
			"error":  events.Error(err),
			"type":   "dir",
			"action": "delete",
		})
	}()

	if err = f.deleteDirOnDisk(file.Name, snap, scanChan); err != nil {
		f.newPullError(file.Name, err)
		return
	}

	dbUpdateChan <- dbUpdateJob{file, dbUpdateDeleteDir}
}

// deleteFile attempts to delete the given file
func (f *sendReceiveFolder) deleteFile(file protocol.FileInfo, snap *db.Snapshot, dbUpdateChan chan<- dbUpdateJob, scanChan chan<- string) {
	cur, hasCur := snap.Get(protocol.LocalDeviceID, file.Name)
	f.deleteFileWithCurrent(file, cur, hasCur, dbUpdateChan, scanChan)
}

func (f *sendReceiveFolder) deleteFileWithCurrent(file, cur protocol.FileInfo, hasCur bool, dbUpdateChan chan<- dbUpdateJob, scanChan chan<- string) {
	// Used in the defer closure below, updated by the function body. Take
	// care not declare another err.
	var err error

	l.Debugln(f, "Deleting file", file.Name)

	f.evLogger.Log(events.ItemStarted, map[string]string{
		"folder": f.folderID,
		"item":   file.Name,
		"type":   "file",
		"action": "delete",
	})

	defer func() {
		if err != nil {
			f.newPullError(file.Name, errors.Wrap(err, "delete file"))
		}
		f.evLogger.Log(events.ItemFinished, map[string]interface{}{
			"folder": f.folderID,
			"item":   file.Name,
			"error":  events.Error(err),
			"type":   "file",
			"action": "delete",
		})
	}()

	if !hasCur {
		// We should never try to pull a deletion for a file we don't have in the DB.
		l.Debugln(f, "not deleting file we don't have, but update db", file.Name)
		dbUpdateChan <- dbUpdateJob{file, dbUpdateDeleteFile}
		return
	}

	if err = osutil.TraversesSymlink(f.fs, filepath.Dir(file.Name)); err != nil {
		l.Debugln(f, "not deleting file behind symlink on disk, but update db", file.Name)
		dbUpdateChan <- dbUpdateJob{file, dbUpdateDeleteFile}
		return
	}

	if err = f.checkToBeDeleted(cur, scanChan); err != nil {
		return
	}

	// We are asked to delete a file, but what we have on disk and in db
	// is a directory. Something is wrong here, should probably not happen.
	if cur.IsDirectory() {
		err = errUnexpectedDirOnFileDel
		return
	}

	if f.inConflict(cur.Version, file.Version) {
		// There is a conflict here, which shouldn't happen as deletions
		// always lose. Merge the version vector of the file we have
		// locally and commit it to db to resolve the conflict.
		cur.Version = cur.Version.Merge(file.Version)
		dbUpdateChan <- dbUpdateJob{cur, dbUpdateHandleFile}
		return
	}

	if f.versioner != nil && !cur.IsSymlink() {
		err = f.inWritableDir(f.versioner.Archive, file.Name)
	} else {
		err = f.inWritableDir(f.fs.Remove, file.Name)
	}

	if err == nil || fs.IsNotExist(err) {
		// It was removed or it doesn't exist to start with
		dbUpdateChan <- dbUpdateJob{file, dbUpdateDeleteFile}
		return
	}

	if _, serr := f.fs.Lstat(file.Name); serr != nil && !fs.IsPermission(serr) {
		// We get an error just looking at the file, and it's not a permission
		// problem. Lets assume the error is in fact some variant of "file
		// does not exist" (possibly expressed as some parent being a file and
		// not a directory etc) and that the delete is handled.
		err = nil
		dbUpdateChan <- dbUpdateJob{file, dbUpdateDeleteFile}
	}
}

// renameFile attempts to rename an existing file to a destination
// and set the right attributes on it.
func (f *sendReceiveFolder) renameFile(cur, source, target protocol.FileInfo, snap *db.Snapshot, dbUpdateChan chan<- dbUpdateJob, scanChan chan<- string) error {
	// Used in the defer closure below, updated by the function body. Take
	// care not declare another err.
	var err error

	f.evLogger.Log(events.ItemStarted, map[string]string{
		"folder": f.folderID,
		"item":   source.Name,
		"type":   "file",
		"action": "delete",
	})
	f.evLogger.Log(events.ItemStarted, map[string]string{
		"folder": f.folderID,
		"item":   target.Name,
		"type":   "file",
		"action": "update",
	})

	defer func() {
		f.evLogger.Log(events.ItemFinished, map[string]interface{}{
			"folder": f.folderID,
			"item":   source.Name,
			"error":  events.Error(err),
			"type":   "file",
			"action": "delete",
		})
		f.evLogger.Log(events.ItemFinished, map[string]interface{}{
			"folder": f.folderID,
			"item":   target.Name,
			"error":  events.Error(err),
			"type":   "file",
			"action": "update",
		})
	}()

	l.Debugln(f, "taking rename shortcut", source.Name, "->", target.Name)

	// Check that source is compatible with what we have in the DB
	if err = f.checkToBeDeleted(cur, scanChan); err != nil {
		return err
	}
	// Check that the target corresponds to what we have in the DB
	curTarget, ok := snap.Get(protocol.LocalDeviceID, target.Name)
	switch stat, serr := f.fs.Lstat(target.Name); {
	case serr != nil && fs.IsNotExist(serr):
		if !ok || curTarget.IsDeleted() {
			break
		}
		scanChan <- target.Name
		err = errModified
	case serr != nil:
		// We can't check whether the file changed as compared to the db,
		// do not delete.
		err = serr
	case !ok:
		// Target appeared from nowhere
		scanChan <- target.Name
		err = errModified
	default:
		var fi protocol.FileInfo
		if fi, err = scanner.CreateFileInfo(stat, target.Name, f.fs); err == nil {
			if !fi.IsEquivalentOptional(curTarget, f.ModTimeWindow(), f.IgnorePerms, true, protocol.LocalAllFlags) {
				// Target changed
				scanChan <- target.Name
				err = errModified
			}
		}
	}
	if err != nil {
		return err
	}

	tempName := fs.TempName(target.Name)

	if f.versioner != nil {
		err = f.CheckAvailableSpace(source.Size)
		if err == nil {
			err = osutil.Copy(f.fs, f.fs, source.Name, tempName)
			if err == nil {
				err = f.inWritableDir(f.versioner.Archive, source.Name)
			}
		}
	} else {
		err = osutil.RenameOrCopy(f.fs, f.fs, source.Name, tempName)
	}
	if err != nil {
		return err
	}

	blockStatsMut.Lock()
	minBlocksPerBlock := target.BlockSize() / protocol.MinBlockSize
	blockStats["total"] += len(target.Blocks) * minBlocksPerBlock
	blockStats["renamed"] += len(target.Blocks) * minBlocksPerBlock
	blockStatsMut.Unlock()

	// The file was renamed, so we have handled both the necessary delete
	// of the source and the creation of the target temp file. Fix-up the metadata,
	// update the local index of the target file and rename from temp to real name.

	if err = f.performFinish(target, curTarget, true, tempName, snap, dbUpdateChan, scanChan); err != nil {
		return err
	}

	dbUpdateChan <- dbUpdateJob{source, dbUpdateDeleteFile}

	return nil
}

// This is the flow of data and events here, I think...
//
// +-----------------------+
// |                       | - - - - > ItemStarted
// |      handleFile       | - - - - > ItemFinished (on shortcuts)
// |                       |
// +-----------------------+
//             |
//             | copyChan (copyBlocksState; unless shortcut taken)
//             |
//             |    +-----------------------+
//             |    | +-----------------------+
//             +--->| |                       |
//                  | |     copierRoutine     |
//                  +-|                       |
//                    +-----------------------+
//                                |
//                                | pullChan (sharedPullerState)
//                                |
//                                |   +-----------------------+
//                                |   | +-----------------------+
//                                +-->| |                       |
//                                    | |     pullerRoutine     |
//                                    +-|                       |
//                                      +-----------------------+
//                                                  |
//                                                  | finisherChan (sharedPullerState)
//                                                  |
//                                                  |   +-----------------------+
//                                                  |   |                       |
//                                                  +-->|    finisherRoutine    | - - - - > ItemFinished
//                                                      |                       |
//                                                      +-----------------------+

// handleFile queues the copies and pulls as necessary for a single new or
// changed file.
func (f *sendReceiveFolder) handleFile(file protocol.FileInfo, snap *db.Snapshot, copyChan chan<- copyBlocksState) {
	curFile, hasCurFile := snap.Get(protocol.LocalDeviceID, file.Name)

	have, _ := blockDiff(curFile.Blocks, file.Blocks)

	tempName := fs.TempName(file.Name)

	populateOffsets(file.Blocks)

	blocks := make([]protocol.BlockInfo, 0, len(file.Blocks))
	reused := make([]int32, 0, len(file.Blocks))

	// Check for an old temporary file which might have some blocks we could
	// reuse.
	tempBlocks, err := scanner.HashFile(f.ctx, f.fs, tempName, file.BlockSize(), nil, false)
	if err == nil {
		// Check for any reusable blocks in the temp file
		tempCopyBlocks, _ := blockDiff(tempBlocks, file.Blocks)

		// block.String() returns a string unique to the block
		existingBlocks := make(map[string]struct{}, len(tempCopyBlocks))
		for _, block := range tempCopyBlocks {
			existingBlocks[block.String()] = struct{}{}
		}

		// Since the blocks are already there, we don't need to get them.
		for i, block := range file.Blocks {
			_, ok := existingBlocks[block.String()]
			if !ok {
				blocks = append(blocks, block)
			} else {
				reused = append(reused, int32(i))
			}
		}

		// The sharedpullerstate will know which flags to use when opening the
		// temp file depending if we are reusing any blocks or not.
		if len(reused) == 0 {
			// Otherwise, discard the file ourselves in order for the
			// sharedpuller not to panic when it fails to exclusively create a
			// file which already exists
			f.inWritableDir(f.fs.Remove, tempName)
		}
	} else {
		// Copy the blocks, as we don't want to shuffle them on the FileInfo
		blocks = append(blocks, file.Blocks...)
	}

	// Reorder blocks
	blocks = f.blockPullReorderer.Reorder(blocks)

	f.evLogger.Log(events.ItemStarted, map[string]string{
		"folder": f.folderID,
		"item":   file.Name,
		"type":   "file",
		"action": "update",
	})

	s := newSharedPullerState(file, f.fs, f.folderID, tempName, blocks, reused, f.IgnorePerms || file.NoPermissions, hasCurFile, curFile, !f.DisableSparseFiles, !f.DisableFsync)

	l.Debugf("%v need file %s; copy %d, reused %v", f, file.Name, len(blocks), len(reused))

	cs := copyBlocksState{
		sharedPullerState: s,
		blocks:            blocks,
		have:              len(have),
	}
	copyChan <- cs
}

// blockDiff returns lists of common and missing (to transform src into tgt)
// blocks. Both block lists must have been created with the same block size.
func blockDiff(src, tgt []protocol.BlockInfo) ([]protocol.BlockInfo, []protocol.BlockInfo) {
	if len(tgt) == 0 {
		return nil, nil
	}

	if len(src) == 0 {
		// Copy the entire file
		return nil, tgt
	}

	have := make([]protocol.BlockInfo, 0, len(src))
	need := make([]protocol.BlockInfo, 0, len(tgt))

	for i := range tgt {
		if i >= len(src) {
			return have, append(need, tgt[i:]...)
		}
		if !bytes.Equal(tgt[i].Hash, src[i].Hash) {
			// Copy differing block
			need = append(need, tgt[i])
		} else {
			have = append(have, tgt[i])
		}
	}

	return have, need
}

// populateOffsets sets the Offset field on each block
func populateOffsets(blocks []protocol.BlockInfo) {
	var offset int64
	for i := range blocks {
		blocks[i].Offset = offset
		offset += int64(blocks[i].Size)
	}
}

// shortcutFile sets file mode and modification time, when that's the only
// thing that has changed.
func (f *sendReceiveFolder) shortcutFile(file, curFile protocol.FileInfo, dbUpdateChan chan<- dbUpdateJob) {
	l.Debugln(f, "taking shortcut on", file.Name)

	f.evLogger.Log(events.ItemStarted, map[string]string{
		"folder": f.folderID,
		"item":   file.Name,
		"type":   "file",
		"action": "metadata",
	})

	var err error
	defer f.evLogger.Log(events.ItemFinished, map[string]interface{}{
		"folder": f.folderID,
		"item":   file.Name,
		"error":  events.Error(err),
		"type":   "file",
		"action": "metadata",
	})

	f.queue.Done(file.Name)

	if !f.IgnorePerms && !file.NoPermissions {
		if err = f.fs.Chmod(file.Name, fs.FileMode(file.Permissions&0777)); err != nil {
			f.newPullError(file.Name, err)
			return
		}
	}

	f.fs.Chtimes(file.Name, file.ModTime(), file.ModTime()) // never fails

	// This may have been a conflict. We should merge the version vectors so
	// that our clock doesn't move backwards.
	file.Version = file.Version.Merge(curFile.Version)

	dbUpdateChan <- dbUpdateJob{file, dbUpdateShortcutFile}
}

// copierRoutine reads copierStates until the in channel closes and performs
// the relevant copies when possible, or passes it to the puller routine.
func (f *sendReceiveFolder) copierRoutine(in <-chan copyBlocksState, pullChan chan<- pullBlockState, out chan<- *sharedPullerState) {
	buf := protocol.BufferPool.Get(protocol.MinBlockSize)
	defer func() {
		protocol.BufferPool.Put(buf)
	}()

	folderFilesystems := make(map[string]fs.Filesystem)
	// Hope that it's usually in the same folder, so start with that one.
	folders := []string{f.folderID}
	for folder, cfg := range f.model.cfg.Folders() {
		folderFilesystems[folder] = cfg.Filesystem()
		if folder != f.folderID {
			folders = append(folders, folder)
		}
	}

	for state := range in {
		if err := f.CheckAvailableSpace(state.file.Size); err != nil {
			state.fail(err)
			// Nothing more to do for this failed file, since it would use to much disk space
			out <- state.sharedPullerState
			continue
		}

		dstFd, err := state.tempFile()
		if err != nil {
			// Nothing more to do for this failed file, since we couldn't create a temporary for it.
			out <- state.sharedPullerState
			continue
		}

		f.model.progressEmitter.Register(state.sharedPullerState)

		var file fs.File
		var weakHashFinder *weakhash.Finder

		blocksPercentChanged := 0
		if tot := len(state.file.Blocks); tot > 0 {
			blocksPercentChanged = (tot - state.have) * 100 / tot
		}

		if blocksPercentChanged >= f.WeakHashThresholdPct {
			hashesToFind := make([]uint32, 0, len(state.blocks))
			for _, block := range state.blocks {
				if block.HashIsSHA256() && block.WeakHash != 0 {
					hashesToFind = append(hashesToFind, block.WeakHash)
				}
			}

			if len(hashesToFind) > 0 {
				file, err = f.fs.Open(state.file.Name)
				if err == nil {
					weakHashFinder, err = weakhash.NewFinder(f.ctx, file, state.file.BlockSize(), hashesToFind)
					if err != nil {
						l.Debugln("weak hasher", err)
					}
				}
			} else {
				l.Debugf("not weak hashing %s. file did not contain any weak hashes", state.file.Name)
			}
		} else {
			l.Debugf("not weak hashing %s. not enough changed %.02f < %d", state.file.Name, blocksPercentChanged, f.WeakHashThresholdPct)
		}

	blocks:
		for _, block := range state.blocks {
			select {
			case <-f.ctx.Done():
				state.fail(errors.Wrap(f.ctx.Err(), "folder stopped"))
				break blocks
			default:
			}

			if !f.DisableSparseFiles && state.reused == 0 && block.IsEmpty() {
				// The block is a block of all zeroes, and we are not reusing
				// a temp file, so there is no need to do anything with it.
				// If we were reusing a temp file and had this block to copy,
				// it would be because the block in the temp file was *not* a
				// block of all zeroes, so then we should not skip it.

				// Pretend we copied it.
				state.copiedFromOrigin()
				state.copyDone(block)
				continue
			}

			buf = protocol.BufferPool.Upgrade(buf, int(block.Size))

			var found bool
			if block.HashIsSHA256() {
				found, err = weakHashFinder.Iterate(block.WeakHash, buf, func(offset int64) bool {
					if verifyBuffer(buf, block) != nil {
						return true
					}

<<<<<<< HEAD
					_, err = dstFd.WriteAt(buf, block.Offset)
					if err != nil {
						state.fail(errors.Wrap(err, "dst write"))
					}
					if offset == block.Offset {
						state.copiedFromOrigin()
					} else {
						state.copiedFromOriginShifted()
					}

					return false
				})
				if err != nil {
					l.Debugln("weak hasher iter", err)
=======
				_, err = f.limitedWriteAt(dstFd, buf, block.Offset)
				if err != nil {
					state.fail(errors.Wrap(err, "dst write"))
>>>>>>> 7a8cc5fc
				}
			}

			if !found {
				found = f.model.finder.Iterate(folders, block.Hash, func(folder, path string, index int32) bool {
					fs := folderFilesystems[folder]
					fd, err := fs.Open(path)
					if err != nil {
						return false
					}

					_, err = fd.ReadAt(buf, int64(state.file.BlockSize())*int64(index))
					fd.Close()
					if err != nil {
						return false
					}

					if err := verifyBuffer(buf, block); err != nil {
						l.Debugln("Finder failed to verify buffer", err)
						return false
					}

					_, err = f.limitedWriteAt(dstFd, buf, block.Offset)
					if err != nil {
						state.fail(errors.Wrap(err, "dst write"))
					}
					if path == state.file.Name {
						state.copiedFromOrigin()
					}
					return true
				})
			}

			if state.failed() != nil {
				break
			}

			if !found {
				state.pullStarted()
				ps := pullBlockState{
					sharedPullerState: state.sharedPullerState,
					block:             block,
				}
				pullChan <- ps
			} else {
				state.copyDone(block)
			}
		}
		if file != nil {
			// os.File used to return invalid argument if nil.
			// fs.File panics as it's an interface.
			file.Close()
		}

		out <- state.sharedPullerState
	}
}

func verifyBuffer(buf []byte, block protocol.BlockInfo) error {
	if len(buf) != int(block.Size) {
		return fmt.Errorf("length mismatch %d != %d", len(buf), block.Size)
	}
<<<<<<< HEAD
	if !block.HashIsSHA256() {
		// If the hash is not SHA256 it's an encrypted hash token. In that
		// case we can't verify the block integrity so we'll take it on
		// trust. (The other side can and will verify.)
		return nil
	}
	hf := sha256.New()
	_, err := hf.Write(buf)
	if err != nil {
		return err
	}
	hash := hf.Sum(nil)
=======
>>>>>>> 7a8cc5fc

	hash := sha256.Sum256(buf)
	if !bytes.Equal(hash[:], block.Hash) {
		return fmt.Errorf("hash mismatch %x != %x", hash, block.Hash)
	}

	return nil
}

func (f *sendReceiveFolder) pullerRoutine(in <-chan pullBlockState, out chan<- *sharedPullerState) {
	requestLimiter := newByteSemaphore(f.PullerMaxPendingKiB * 1024)
	wg := sync.NewWaitGroup()

	for state := range in {
		if state.failed() != nil {
			out <- state.sharedPullerState
			continue
		}

		f.setState(FolderSyncing) // Does nothing if already FolderSyncing

		// The requestLimiter limits how many pending block requests we have
		// ongoing at any given time, based on the size of the blocks
		// themselves.

		state := state
		bytes := int(state.block.Size)

		if err := requestLimiter.takeWithContext(f.ctx, bytes); err != nil {
			state.fail(err)
			out <- state.sharedPullerState
			continue
		}

		wg.Add(1)

		go func() {
			defer wg.Done()
			defer requestLimiter.give(bytes)

			f.pullBlock(state, out)
		}()
	}
	wg.Wait()
}

func (f *sendReceiveFolder) pullBlock(state pullBlockState, out chan<- *sharedPullerState) {
	// Get an fd to the temporary file. Technically we don't need it until
	// after fetching the block, but if we run into an error here there is
	// no point in issuing the request to the network.
	fd, err := state.tempFile()
	if err != nil {
		out <- state.sharedPullerState
		return
	}

	if !f.DisableSparseFiles && state.reused == 0 && state.block.IsEmpty() {
		// There is no need to request a block of all zeroes. Pretend we
		// requested it and handled it correctly.
		state.pullDone(state.block)
		out <- state.sharedPullerState
		return
	}

	var lastError error
	candidates := f.model.Availability(f.folderID, state.file, state.block)
	for {
		select {
		case <-f.ctx.Done():
			state.fail(errors.Wrap(f.ctx.Err(), "folder stopped"))
			break
		default:
		}

		// Select the least busy device to pull the block from. If we found no
		// feasible device at all, fail the block (and in the long run, the
		// file).
		selected, found := activity.leastBusy(candidates)
		if !found {
			if lastError != nil {
				state.fail(errors.Wrap(lastError, "pull"))
			} else {
				state.fail(errors.Wrap(errNoDevice, "pull"))
			}
			break
		}

		candidates = removeAvailability(candidates, selected)

		// Fetch the block, while marking the selected device as in use so that
		// leastBusy can select another device when someone else asks.
		activity.using(selected)
		var buf []byte
		blockNo := int(state.block.Offset / int64(state.file.BlockSize()))
		buf, lastError = f.model.requestGlobal(f.ctx, selected.ID, f.folderID, state.file.Name, blockNo, state.block.Offset, int(state.block.Size), state.block.Hash, state.block.WeakHash, selected.FromTemporary)
		activity.done(selected)
		if lastError != nil {
			l.Debugln("request:", f.folderID, state.file.Name, state.block.Offset, state.block.Size, "returned error:", lastError)
			continue
		}

		// Verify that the received block matches the desired hash, if not
		// try pulling it from another device.
		lastError = verifyBuffer(buf, state.block)
		if lastError != nil {
			l.Debugln("request:", f.folderID, state.file.Name, state.block.Offset, state.block.Size, "hash mismatch")
			continue
		}

		// Save the block data we got from the cluster
		_, err = f.limitedWriteAt(fd, buf, state.block.Offset)
		if err != nil {
			state.fail(errors.Wrap(err, "save"))
		} else {
			state.pullDone(state.block)
		}
		break
	}
	out <- state.sharedPullerState
}

func (f *sendReceiveFolder) performFinish(file, curFile protocol.FileInfo, hasCurFile bool, tempName string, snap *db.Snapshot, dbUpdateChan chan<- dbUpdateJob, scanChan chan<- string) error {
	if len(file.Encrypted) > 0 {
		if err := f.finalizeEncrypted(file, tempName); err != nil {
			l.Warnln("Finalize encrypted file:", err)
		}
	}

	// Set the correct permission bits on the new file
	if !f.IgnorePerms && !file.NoPermissions {
		if err := f.fs.Chmod(tempName, fs.FileMode(file.Permissions&0777)); err != nil {
			return err
		}
	}

	// Copy the parent owner and group, if we are supposed to do that.
	if err := f.maybeCopyOwner(tempName); err != nil {
		return err
	}

	if stat, err := f.fs.Lstat(file.Name); err == nil {
		// There is an old file or directory already in place. We need to
		// handle that.

		if err := f.scanIfItemChanged(stat, curFile, hasCurFile, scanChan); err != nil {
			err = errors.Wrap(err, "handling file")
			f.newPullError(file.Name, err)
			return err
		}

		if !curFile.IsDirectory() && !curFile.IsSymlink() && f.inConflict(curFile.Version, file.Version) {
			// The new file has been changed in conflict with the existing one. We
			// should file it away as a conflict instead of just removing or
			// archiving. Also merge with the version vector we had, to indicate
			// we have resolved the conflict.
			// Directories and symlinks aren't checked for conflicts.

			file.Version = file.Version.Merge(curFile.Version)
			err = f.inWritableDir(func(name string) error {
				return f.moveForConflict(name, file.ModifiedBy.String(), scanChan)
			}, curFile.Name)
		} else {
			err = f.deleteItemOnDisk(curFile, snap, scanChan)
		}
		if err != nil {
			return err
		}
	}

	// Replace the original content with the new one. If it didn't work,
	// leave the temp file in place for reuse.
	if err := osutil.RenameOrCopy(f.fs, f.fs, tempName, file.Name); err != nil {
		return err
	}

	// Set the correct timestamp on the new file
	f.fs.Chtimes(file.Name, file.ModTime(), file.ModTime()) // never fails

	// Record the updated file in the index
	dbUpdateChan <- dbUpdateJob{file, dbUpdateHandleFile}
	return nil
}

// finalizeEncrypted adds a trailer to the encrypted file containing the
// serialized FileInfo and the length of that FileInfo. When initializing a
// folder from encrypted data we can extract this FileInfo from the end of
// the file and regain the original metadata.
func (f *sendReceiveFolder) finalizeEncrypted(file protocol.FileInfo, tempName string) error {
	size := file.ProtoSize()
	bs := make([]byte, 4+size)
	n, err := file.MarshalTo(bs)
	if err != nil {
		return err
	}
	binary.BigEndian.PutUint32(bs[n:], uint32(n))
	bs = bs[:n+4]

	fd, err := f.fs.OpenFile(tempName, fs.OptWriteOnly|fs.OptAppend, 0600)
	if err != nil {
		return err
	}
	if _, err := fd.Write(bs); err != nil {
		fd.Close()
		return err
	}
	return fd.Close()
}

func (f *sendReceiveFolder) finisherRoutine(snap *db.Snapshot, in <-chan *sharedPullerState, dbUpdateChan chan<- dbUpdateJob, scanChan chan<- string) {
	for state := range in {
		if closed, err := state.finalClose(); closed {
			l.Debugln(f, "closing", state.file.Name)

			f.queue.Done(state.file.Name)

			if err == nil {
				err = f.performFinish(state.file, state.curFile, state.hasCurFile, state.tempName, snap, dbUpdateChan, scanChan)
			}

			if err != nil {
				f.newPullError(state.file.Name, err)
			} else {
				minBlocksPerBlock := state.file.BlockSize() / protocol.MinBlockSize
				blockStatsMut.Lock()
				blockStats["total"] += (state.reused + state.copyTotal + state.pullTotal) * minBlocksPerBlock
				blockStats["reused"] += state.reused * minBlocksPerBlock
				blockStats["pulled"] += state.pullTotal * minBlocksPerBlock
				// copyOriginShifted is counted towards copyOrigin due to progress bar reasons
				// for reporting reasons we want to separate these.
				blockStats["copyOrigin"] += (state.copyOrigin - state.copyOriginShifted) * minBlocksPerBlock
				blockStats["copyOriginShifted"] += state.copyOriginShifted * minBlocksPerBlock
				blockStats["copyElsewhere"] += (state.copyTotal - state.copyOrigin) * minBlocksPerBlock
				blockStatsMut.Unlock()
			}

			f.model.progressEmitter.Deregister(state)

			f.evLogger.Log(events.ItemFinished, map[string]interface{}{
				"folder": f.folderID,
				"item":   state.file.Name,
				"error":  events.Error(err),
				"type":   "file",
				"action": "update",
			})
		}
	}
}

// Moves the given filename to the front of the job queue
func (f *sendReceiveFolder) BringToFront(filename string) {
	f.queue.BringToFront(filename)
}

func (f *sendReceiveFolder) Jobs(page, perpage int) ([]string, []string, int) {
	return f.queue.Jobs(page, perpage)
}

// dbUpdaterRoutine aggregates db updates and commits them in batches no
// larger than 1000 items, and no more delayed than 2 seconds.
func (f *sendReceiveFolder) dbUpdaterRoutine(dbUpdateChan <-chan dbUpdateJob) {
	const maxBatchTime = 2 * time.Second

	batch := newFileInfoBatch(nil)
	tick := time.NewTicker(maxBatchTime)
	defer tick.Stop()

	changedDirs := make(map[string]struct{})
	found := false
	var lastFile protocol.FileInfo

	batch.flushFn = func(files []protocol.FileInfo) error {
		// sync directories
		for dir := range changedDirs {
			delete(changedDirs, dir)
			if !f.FolderConfiguration.DisableFsync {
				fd, err := f.fs.Open(dir)
				if err != nil {
					l.Debugf("fsync %q failed: %v", dir, err)
					continue
				}
				if err := fd.Sync(); err != nil {
					l.Debugf("fsync %q failed: %v", dir, err)
				}
				fd.Close()
			}
		}

		// All updates to file/folder objects that originated remotely
		// (across the network) use this call to updateLocals
		f.updateLocalsFromPulling(files)

		if found {
			f.ReceivedFile(lastFile.Name, lastFile.IsDeleted())
			found = false
		}

		return nil
	}

loop:
	for {
		select {
		case job, ok := <-dbUpdateChan:
			if !ok {
				break loop
			}

			switch job.jobType {
			case dbUpdateHandleFile, dbUpdateShortcutFile:
				changedDirs[filepath.Dir(job.file.Name)] = struct{}{}
			case dbUpdateHandleDir:
				changedDirs[job.file.Name] = struct{}{}
			case dbUpdateHandleSymlink, dbUpdateInvalidate:
				// fsyncing symlinks is only supported by MacOS
				// and invalidated files are db only changes -> no sync
			}

			// For some reason we seem to care about file deletions and
			// content modification, but not about metadata and dirs/symlinks.
			if !job.file.IsInvalid() && job.jobType&(dbUpdateHandleFile|dbUpdateDeleteFile) != 0 {
				found = true
				lastFile = job.file
			}

			job.file.Sequence = 0

			batch.append(job.file)

			batch.flushIfFull()

		case <-tick.C:
			batch.flush()
		}
	}

	batch.flush()
}

// pullScannerRoutine aggregates paths to be scanned after pulling. The scan is
// scheduled once when scanChan is closed (scanning can not happen during pulling).
func (f *sendReceiveFolder) pullScannerRoutine(scanChan <-chan string) {
	toBeScanned := make(map[string]struct{})

	for path := range scanChan {
		toBeScanned[path] = struct{}{}
	}

	if len(toBeScanned) != 0 {
		scanList := make([]string, 0, len(toBeScanned))
		for path := range toBeScanned {
			l.Debugln(f, "scheduling scan after pulling for", path)
			scanList = append(scanList, path)
		}
		f.Scan(scanList)
	}
}

func (f *sendReceiveFolder) inConflict(current, replacement protocol.Vector) bool {
	if current.Concurrent(replacement) {
		// Obvious case
		return true
	}
	if replacement.Counter(f.shortID) > current.Counter(f.shortID) {
		// The replacement file contains a higher version for ourselves than
		// what we have. This isn't supposed to be possible, since it's only
		// we who can increment that counter. We take it as a sign that
		// something is wrong (our index may have been corrupted or removed)
		// and flag it as a conflict.
		return true
	}
	return false
}

func removeAvailability(availabilities []Availability, availability Availability) []Availability {
	for i := range availabilities {
		if availabilities[i] == availability {
			availabilities[i] = availabilities[len(availabilities)-1]
			return availabilities[:len(availabilities)-1]
		}
	}
	return availabilities
}

func (f *sendReceiveFolder) moveForConflict(name, lastModBy string, scanChan chan<- string) error {
	if isConflict(name) {
		l.Infoln("Conflict for", name, "which is already a conflict copy; not copying again.")
		if err := f.fs.Remove(name); err != nil && !fs.IsNotExist(err) {
			return errors.Wrap(err, contextRemovingOldItem)
		}
		return nil
	}

	if f.MaxConflicts == 0 {
		if err := f.fs.Remove(name); err != nil && !fs.IsNotExist(err) {
			return errors.Wrap(err, contextRemovingOldItem)
		}
		return nil
	}

	newName := conflictName(name, lastModBy)
	err := f.fs.Rename(name, newName)
	if fs.IsNotExist(err) {
		// We were supposed to move a file away but it does not exist. Either
		// the user has already moved it away, or the conflict was between a
		// remote modification and a local delete. In either way it does not
		// matter, go ahead as if the move succeeded.
		err = nil
	}
	if f.MaxConflicts > -1 {
		matches := existingConflicts(name, f.fs)
		if len(matches) > f.MaxConflicts {
			sort.Sort(sort.Reverse(sort.StringSlice(matches)))
			for _, match := range matches[f.MaxConflicts:] {
				if gerr := f.fs.Remove(match); gerr != nil {
					l.Debugln(f, "removing extra conflict", gerr)
				}
			}
		}
	}
	if err == nil {
		scanChan <- newName
	}
	return err
}

func (f *sendReceiveFolder) newPullError(path string, err error) {
	if errors.Cause(err) == f.ctx.Err() {
		// Error because the folder stopped - no point logging/tracking
		return
	}

	f.pullErrorsMut.Lock()
	defer f.pullErrorsMut.Unlock()

	// We might get more than one error report for a file (i.e. error on
	// Write() followed by Close()); we keep the first error as that is
	// probably closer to the root cause.
	if _, ok := f.pullErrors[path]; ok {
		return
	}

	// Establish context to differentiate from errors while scanning.
	// Use "syncing" as opposed to "pulling" as the latter might be used
	// for errors occurring specificly in the puller routine.
	errStr := fmt.Sprintln("syncing:", err)
	f.pullErrors[path] = errStr

	if oldErr, ok := f.oldPullErrors[path]; ok && oldErr == errStr {
		l.Debugf("Repeat error on puller (folder %s, item %q): %v", f.Description(), path, err)
		delete(f.oldPullErrors, path) // Potential repeats are now caught by f.pullErrors itself
		return
	}

	l.Infof("Puller (folder %s, item %q): %v", f.Description(), path, err)
}

func (f *sendReceiveFolder) Errors() []FileError {
	scanErrors := f.folder.Errors()
	f.pullErrorsMut.Lock()
	errors := make([]FileError, 0, len(f.pullErrors)+len(f.scanErrors))
	for path, err := range f.pullErrors {
		errors = append(errors, FileError{path, err})
	}
	f.pullErrorsMut.Unlock()
	errors = append(errors, scanErrors...)
	sort.Sort(fileErrorList(errors))
	return errors
}

// deleteItemOnDisk deletes the file represented by old that is about to be replaced by new.
func (f *sendReceiveFolder) deleteItemOnDisk(item protocol.FileInfo, snap *db.Snapshot, scanChan chan<- string) (err error) {
	defer func() {
		err = errors.Wrap(err, contextRemovingOldItem)
	}()

	switch {
	case item.IsDirectory():
		// Directories aren't archived and need special treatment due
		// to potential children.
		return f.deleteDirOnDisk(item.Name, snap, scanChan)

	case !item.IsSymlink() && f.versioner != nil:
		// If we should use versioning, let the versioner archive the
		// file before we replace it. Archiving a non-existent file is not
		// an error.
		// Symlinks aren't archived.

		return f.inWritableDir(f.versioner.Archive, item.Name)
	}

	return f.inWritableDir(f.fs.Remove, item.Name)
}

// deleteDirOnDisk attempts to delete a directory. It checks for files/dirs inside
// the directory and removes them if possible or returns an error if it fails
func (f *sendReceiveFolder) deleteDirOnDisk(dir string, snap *db.Snapshot, scanChan chan<- string) error {
	if err := osutil.TraversesSymlink(f.fs, filepath.Dir(dir)); err != nil {
		return err
	}

	files, _ := f.fs.DirNames(dir)

	toBeDeleted := make([]string, 0, len(files))

	hasIgnored := false
	hasKnown := false
	hasToBeScanned := false

	for _, dirFile := range files {
		fullDirFile := filepath.Join(dir, dirFile)
		if fs.IsTemporary(dirFile) || f.ignores.Match(fullDirFile).IsDeletable() {
			toBeDeleted = append(toBeDeleted, fullDirFile)
		} else if f.ignores != nil && f.ignores.Match(fullDirFile).IsIgnored() {
			hasIgnored = true
		} else if cf, ok := snap.Get(protocol.LocalDeviceID, fullDirFile); !ok || cf.IsDeleted() || cf.IsInvalid() {
			// Something appeared in the dir that we either are not aware of
			// at all, that we think should be deleted or that is invalid,
			// but not currently ignored -> schedule scan. The scanChan
			// might be nil, in which case we trust the scanning to be
			// handled later as a result of our error return.
			if scanChan != nil {
				scanChan <- fullDirFile
			}
			hasToBeScanned = true
		} else {
			// Dir contains file that is valid according to db and
			// not ignored -> something weird is going on
			hasKnown = true
		}
	}

	if hasToBeScanned {
		return errDirHasToBeScanned
	}
	if hasIgnored {
		return errDirHasIgnored
	}
	if hasKnown {
		return errDirNotEmpty
	}

	for _, del := range toBeDeleted {
		f.fs.RemoveAll(del)
	}

	err := f.inWritableDir(f.fs.Remove, dir)
	if err == nil || fs.IsNotExist(err) {
		// It was removed or it doesn't exist to start with
		return nil
	}
	if _, serr := f.fs.Lstat(dir); serr != nil && !fs.IsPermission(serr) {
		// We get an error just looking at the directory, and it's not a
		// permission problem. Lets assume the error is in fact some variant
		// of "file does not exist" (possibly expressed as some parent being a
		// file and not a directory etc) and that the delete is handled.
		return nil
	}

	return err
}

// scanIfItemChanged schedules the given file for scanning and returns errModified
// if it differs from the information in the database. Returns nil if the file has
// not changed.
func (f *sendReceiveFolder) scanIfItemChanged(stat fs.FileInfo, item protocol.FileInfo, hasItem bool, scanChan chan<- string) (err error) {
	defer func() {
		if err == errModified {
			scanChan <- item.Name
		}
	}()

	if !hasItem || item.Deleted {
		// The item appeared from nowhere
		return errModified
	}

	// Check that the item on disk is what we expect it to be according
	// to the database. If there's a mismatch here, there might be local
	// changes that we don't know about yet and we should scan before
	// touching the item.
	statItem, err := scanner.CreateFileInfo(stat, item.Name, f.fs)
	if err != nil {
		return errors.Wrap(err, "comparing item on disk to db")
	}

	if !statItem.IsEquivalentOptional(item, f.ModTimeWindow(), f.IgnorePerms, true, protocol.LocalAllFlags) {
		return errModified
	}

	return nil
}

// checkToBeDeleted makes sure the file on disk is compatible with what there is
// in the DB before the caller proceeds with actually deleting it.
// I.e. non-nil error status means "Do not delete!".
func (f *sendReceiveFolder) checkToBeDeleted(cur protocol.FileInfo, scanChan chan<- string) error {
	stat, err := f.fs.Lstat(cur.Name)
	if err != nil {
		if fs.IsNotExist(err) {
			// File doesn't exist to start with.
			return nil
		}
		// We can't check whether the file changed as compared to the db,
		// do not delete.
		return err
	}
	return f.scanIfItemChanged(stat, cur, true, scanChan)
}

func (f *sendReceiveFolder) maybeCopyOwner(path string) error {
	if !f.CopyOwnershipFromParent {
		// Not supposed to do anything.
		return nil
	}
	if runtime.GOOS == "windows" {
		// Can't do anything.
		return nil
	}

	info, err := f.fs.Lstat(filepath.Dir(path))
	if err != nil {
		return errors.Wrap(err, "copy owner from parent")
	}
	if err := f.fs.Lchown(path, info.Owner(), info.Group()); err != nil {
		return errors.Wrap(err, "copy owner from parent")
	}
	return nil
}

func (f *sendReceiveFolder) inWritableDir(fn func(string) error, path string) error {
	return inWritableDir(fn, f.fs, path, f.IgnorePerms)
}

func (f *sendReceiveFolder) limitedWriteAt(fd io.WriterAt, data []byte, offset int64) (int, error) {
	if err := f.writeLimiter.takeWithContext(f.ctx, 1); err != nil {
		return 0, err
	}
	defer f.writeLimiter.give(1)
	return fd.WriteAt(data, offset)
}

// A []FileError is sent as part of an event and will be JSON serialized.
type FileError struct {
	Path string `json:"path"`
	Err  string `json:"error"`
}

type fileErrorList []FileError

func (l fileErrorList) Len() int {
	return len(l)
}

func (l fileErrorList) Less(a, b int) bool {
	return l[a].Path < l[b].Path
}

func (l fileErrorList) Swap(a, b int) {
	l[a], l[b] = l[b], l[a]
}

func conflictName(name, lastModBy string) string {
	ext := filepath.Ext(name)
	return name[:len(name)-len(ext)] + time.Now().Format(".sync-conflict-20060102-150405-") + lastModBy + ext
}

func isConflict(name string) bool {
	return strings.Contains(filepath.Base(name), ".sync-conflict-")
}

func existingConflicts(name string, fs fs.Filesystem) []string {
	ext := filepath.Ext(name)
	matches, err := fs.Glob(name[:len(name)-len(ext)] + ".sync-conflict-????????-??????*" + ext)
	if err != nil {
		l.Debugln("globbing for conflicts", err)
	}
	return matches
}<|MERGE_RESOLUTION|>--- conflicted
+++ resolved
@@ -1270,8 +1270,7 @@
 						return true
 					}
 
-<<<<<<< HEAD
-					_, err = dstFd.WriteAt(buf, block.Offset)
+					_, err = f.limitedWriteAt(dstFd, buf, block.Offset)
 					if err != nil {
 						state.fail(errors.Wrap(err, "dst write"))
 					}
@@ -1285,11 +1284,6 @@
 				})
 				if err != nil {
 					l.Debugln("weak hasher iter", err)
-=======
-				_, err = f.limitedWriteAt(dstFd, buf, block.Offset)
-				if err != nil {
-					state.fail(errors.Wrap(err, "dst write"))
->>>>>>> 7a8cc5fc
 				}
 			}
 
@@ -1352,7 +1346,6 @@
 	if len(buf) != int(block.Size) {
 		return fmt.Errorf("length mismatch %d != %d", len(buf), block.Size)
 	}
-<<<<<<< HEAD
 	if !block.HashIsSHA256() {
 		// If the hash is not SHA256 it's an encrypted hash token. In that
 		// case we can't verify the block integrity so we'll take it on
@@ -1365,10 +1358,7 @@
 		return err
 	}
 	hash := hf.Sum(nil)
-=======
->>>>>>> 7a8cc5fc
-
-	hash := sha256.Sum256(buf)
+
 	if !bytes.Equal(hash[:], block.Hash) {
 		return fmt.Errorf("hash mismatch %x != %x", hash, block.Hash)
 	}
