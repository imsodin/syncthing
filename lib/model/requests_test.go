// Copyright (C) 2016 The Syncthing Authors.
//
// This Source Code Form is subject to the terms of the Mozilla Public
// License, v. 2.0. If a copy of the MPL was not distributed with this file,
// You can obtain one at https://mozilla.org/MPL/2.0/.

package model

import (
	"bytes"
	"errors"
	"io/ioutil"
	"os"
	"path/filepath"
	"runtime"
	"strings"
	"sync"
	"testing"
	"time"

	"github.com/syncthing/syncthing/lib/config"
	"github.com/syncthing/syncthing/lib/db"
	"github.com/syncthing/syncthing/lib/events"
	"github.com/syncthing/syncthing/lib/fs"
	"github.com/syncthing/syncthing/lib/ignore"
	"github.com/syncthing/syncthing/lib/protocol"
)

func TestRequestSimple(t *testing.T) {
	testOs := &fatalOs{t}

	// Verify that the model performs a request and creates a file based on
	// an incoming index update.

	m, fc, tmpDir, w := setupModelWithConnection()
	defer func() {
		m.Stop()
		testOs.RemoveAll(tmpDir)
		testOs.Remove(w.ConfigPath())
	}()

	// We listen for incoming index updates and trigger when we see one for
	// the expected test file.
	done := make(chan struct{})
	var once sync.Once
	fc.mut.Lock()
	fc.indexFn = func(folder string, fs []protocol.FileInfo) {
		once.Do(func() {
			for _, f := range fs {
				if f.Name == "testfile" {
					close(done)
					return
				}
			}
		})
	}
	fc.mut.Unlock()

	// Send an update for the test file, wait for it to sync and be reported back.
	contents := []byte("test file contents\n")
	fc.addFile("testfile", 0644, protocol.FileInfoTypeFile, contents)
	fc.sendIndexUpdate()
	<-done

	// Verify the contents
	if err := equalContents(filepath.Join(tmpDir, "testfile"), contents); err != nil {
		t.Error("File did not sync correctly:", err)
	}
}

func TestSymlinkTraversalRead(t *testing.T) {
	testOs := &fatalOs{t}

	// Verify that a symlink can not be traversed for reading.

	if runtime.GOOS == "windows" {
		t.Skip("no symlink support on CI")
		return
	}

	m, fc, tmpDir, w := setupModelWithConnection()
	defer func() {
		m.Stop()
		testOs.RemoveAll(tmpDir)
		testOs.Remove(w.ConfigPath())
	}()

	// We listen for incoming index updates and trigger when we see one for
	// the expected test file.
	done := make(chan struct{})
	var once sync.Once
	fc.mut.Lock()
	fc.indexFn = func(folder string, fs []protocol.FileInfo) {
		once.Do(func() {
			for _, f := range fs {
				if f.Name == "symlink" {
					close(done)
					return
				}
			}
		})
	}
	fc.mut.Unlock()

	// Send an update for the symlink, wait for it to sync and be reported back.
	contents := []byte("..")
	fc.addFile("symlink", 0644, protocol.FileInfoTypeSymlink, contents)
	fc.sendIndexUpdate()
	<-done

	// Request a file by traversing the symlink
	res, err := m.Request(device1, "default", "symlink/requests_test.go", 10, 0, nil, 0, false)
	if err == nil || res != nil {
		t.Error("Managed to traverse symlink")
	}
}

func TestSymlinkTraversalWrite(t *testing.T) {
	testOs := &fatalOs{t}

	// Verify that a symlink can not be traversed for writing.

	if runtime.GOOS == "windows" {
		t.Skip("no symlink support on CI")
		return
	}

	m, fc, tmpDir, w := setupModelWithConnection()
	defer func() {
		m.Stop()
		testOs.RemoveAll(tmpDir)
		testOs.Remove(w.ConfigPath())
	}()

	// We listen for incoming index updates and trigger when we see one for
	// the expected names.
	done := make(chan struct{}, 1)
	badReq := make(chan string, 1)
	badIdx := make(chan string, 1)
	fc.mut.Lock()
	fc.indexFn = func(folder string, fs []protocol.FileInfo) {
		for _, f := range fs {
			if f.Name == "symlink" {
				done <- struct{}{}
				return
			}
			if strings.HasPrefix(f.Name, "symlink") {
				badIdx <- f.Name
				return
			}
		}
	}
	fc.requestFn = func(folder, name string, offset int64, size int, hash []byte, fromTemporary bool) ([]byte, error) {
		if name != "symlink" && strings.HasPrefix(name, "symlink") {
			badReq <- name
		}
		return fc.fileData[name], nil
	}
	fc.mut.Unlock()

	// Send an update for the symlink, wait for it to sync and be reported back.
	contents := []byte("..")
	fc.addFile("symlink", 0644, protocol.FileInfoTypeSymlink, contents)
	fc.sendIndexUpdate()
	<-done

	// Send an update for things behind the symlink, wait for requests for
	// blocks for any of them to come back, or index entries. Hopefully none
	// of that should happen.
	contents = []byte("testdata testdata\n")
	fc.addFile("symlink/testfile", 0644, protocol.FileInfoTypeFile, contents)
	fc.addFile("symlink/testdir", 0644, protocol.FileInfoTypeDirectory, contents)
	fc.addFile("symlink/testsyml", 0644, protocol.FileInfoTypeSymlink, contents)
	fc.sendIndexUpdate()

	select {
	case name := <-badReq:
		t.Fatal("Should not have requested the data for", name)
	case name := <-badIdx:
		t.Fatal("Should not have sent the index entry for", name)
	case <-time.After(3 * time.Second):
		// Unfortunately not much else to trigger on here. The puller sleep
		// interval is 1s so if we didn't get any requests within two
		// iterations we should be fine.
	}
}

func TestRequestCreateTmpSymlink(t *testing.T) {
	testOs := &fatalOs{t}

	// Test that an update for a temporary file is invalidated

	m, fc, tmpDir, w := setupModelWithConnection()
	defer func() {
		m.Stop()
		testOs.RemoveAll(tmpDir)
		testOs.Remove(w.ConfigPath())
	}()

	// We listen for incoming index updates and trigger when we see one for
	// the expected test file.
	goodIdx := make(chan struct{})
	name := fs.TempName("testlink")
	fc.mut.Lock()
	fc.indexFn = func(folder string, fs []protocol.FileInfo) {
		for _, f := range fs {
			if f.Name == name {
				if f.IsInvalid() {
					goodIdx <- struct{}{}
				} else {
					t.Fatal("Received index with non-invalid temporary file")
				}
				return
			}
		}
	}
	fc.mut.Unlock()

	// Send an update for the test file, wait for it to sync and be reported back.
	fc.addFile(name, 0644, protocol.FileInfoTypeSymlink, []byte(".."))
	fc.sendIndexUpdate()

	select {
	case <-goodIdx:
	case <-time.After(3 * time.Second):
		t.Fatal("Timed out without index entry being sent")
	}
}

func TestRequestVersioningSymlinkAttack(t *testing.T) {
	testOs := &fatalOs{t}

	if runtime.GOOS == "windows" {
		t.Skip("no symlink support on Windows")
	}

	// Sets up a folder with trashcan versioning and tries to use a
	// deleted symlink to escape

	w, tmpDir := tmpDefaultWrapper()
	defer func() {
		testOs.RemoveAll(tmpDir)
		testOs.Remove(w.ConfigPath())
	}()

	fcfg := w.FolderList()[0]
	fcfg.Versioning = config.VersioningConfiguration{Type: "trashcan"}
	w.SetFolder(fcfg)

	m, fcs := setupModelWithConnectionFromWrapper(w)
	defer m.Stop()

	fc := fcs[0]

	// Create a temporary directory that we will use as target to see if
	// we can escape to it
	tmpdir, err := ioutil.TempDir("", "syncthing-test")
	if err != nil {
		t.Fatal(err)
	}

	// We listen for incoming index updates and trigger when we see one for
	// the expected test file.
	idx := make(chan int)
	fc.mut.Lock()
	fc.indexFn = func(folder string, fs []protocol.FileInfo) {
		idx <- len(fs)
	}
	fc.mut.Unlock()

	// Send an update for the test file, wait for it to sync and be reported back.
	fc.addFile("foo", 0644, protocol.FileInfoTypeSymlink, []byte(tmpdir))
	fc.sendIndexUpdate()

	for updates := 0; updates < 1; updates += <-idx {
	}

	// Delete the symlink, hoping for it to get versioned
	fc.deleteFile("foo")
	fc.sendIndexUpdate()
	for updates := 0; updates < 1; updates += <-idx {
	}

	// Recreate foo and a file in it with some data
	fc.updateFile("foo", 0755, protocol.FileInfoTypeDirectory, nil)
	fc.addFile("foo/test", 0644, protocol.FileInfoTypeFile, []byte("testtesttest"))
	fc.sendIndexUpdate()
	for updates := 0; updates < 1; updates += <-idx {
	}

	// Remove the test file and see if it escaped
	fc.deleteFile("foo/test")
	fc.sendIndexUpdate()
	for updates := 0; updates < 1; updates += <-idx {
	}

	path := filepath.Join(tmpdir, "test")
	if _, err := os.Lstat(path); !os.IsNotExist(err) {
		t.Fatal("File escaped to", path)
	}
}

func TestPullInvalidIgnoredSO(t *testing.T) {
	pullInvalidIgnored(t, config.FolderTypeSendOnly)

}

func TestPullInvalidIgnoredSR(t *testing.T) {
	pullInvalidIgnored(t, config.FolderTypeSendReceive)
}

// This test checks that (un-)ignored/invalid/deleted files are treated as expected.
func pullInvalidIgnored(t *testing.T, ft config.FolderType) {
	t.Helper()

	testOs := &fatalOs{t}

	w, tmpDir := tmpDefaultWrapper()
	defer func() {
		testOs.RemoveAll(tmpDir)
		testOs.Remove(w.ConfigPath())
	}()
	fcfg := w.FolderList()[0]
	fcfg.Type = ft
	w.SetFolder(fcfg)
	m, fcs := setupModelWithConnectionFromWrapper(w)
	defer m.Stop()
	fc := fcs[0]

	// Reach in and update the ignore matcher to one that always does
	// reloads when asked to, instead of checking file mtimes. This is
	// because we might be changing the files on disk often enough that the
	// mtimes will be unreliable to determine change status.
	m.fmut.Lock()
	m.folderIgnores["default"] = ignore.New(fcfg.Filesystem(), ignore.WithChangeDetector(newAlwaysChanged()))
	m.fmut.Unlock()

	if err := m.SetIgnores("default", []string{"*ignored*"}); err != nil {
		panic(err)
	}

	contents := []byte("test file contents\n")
	otherContents := []byte("other test file contents\n")

	invIgn := "invalid:ignored"
	invDel := "invalid:deleted"
	ign := "ignoredNonExisting"
	ignExisting := "ignoredExisting"

	fc.addFile(invIgn, 0644, protocol.FileInfoTypeFile, contents)
	fc.addFile(invDel, 0644, protocol.FileInfoTypeFile, contents)
	fc.deleteFile(invDel)
	fc.addFile(ign, 0644, protocol.FileInfoTypeFile, contents)
	fc.addFile(ignExisting, 0644, protocol.FileInfoTypeFile, contents)
	if err := ioutil.WriteFile(filepath.Join(tmpDir, ignExisting), otherContents, 0644); err != nil {
		panic(err)
	}

	done := make(chan struct{})
	fc.mut.Lock()
	fc.indexFn = func(folder string, fs []protocol.FileInfo) {
		expected := map[string]struct{}{invIgn: {}, ign: {}, ignExisting: {}}
		for _, f := range fs {
			if _, ok := expected[f.Name]; !ok {
				t.Errorf("Unexpected file %v was added to index", f.Name)
			}
			if !f.IsInvalid() {
				t.Errorf("File %v wasn't marked as invalid", f.Name)
			}
			delete(expected, f.Name)
		}
		for name := range expected {
			t.Errorf("File %v wasn't added to index", name)
		}
		done <- struct{}{}
	}
	fc.mut.Unlock()

	sub := events.Default.Subscribe(events.FolderErrors)
	defer events.Default.Unsubscribe(sub)

	fc.sendIndexUpdate()

	timeout := time.NewTimer(5 * time.Second)
	select {
	case ev := <-sub.C():
		t.Fatalf("Errors while pulling: %v", ev)
	case <-timeout.C:
		t.Fatalf("timed out before index was received")
	case <-done:
		return
	}

	fc.mut.Lock()
	fc.indexFn = func(folder string, fs []protocol.FileInfo) {
		expected := map[string]struct{}{ign: {}, ignExisting: {}}
		for _, f := range fs {
			if _, ok := expected[f.Name]; !ok {
				t.Fatalf("Unexpected file %v was updated in index", f.Name)
			}
			if f.IsInvalid() {
				t.Errorf("File %v is still marked as invalid", f.Name)
			}
			// The unignored files should only have a local version,
			// to mark them as in conflict with any other existing versions.
			ev := protocol.Vector{}.Update(myID.Short())
			if v := f.Version; !v.Equal(ev) {
				t.Errorf("File %v has version %v, expected %v", f.Name, v, ev)
			}
			if f.Name == ign {
				if !f.Deleted {
					t.Errorf("File %v was not marked as deleted", f.Name)
				}
			} else if f.Deleted {
				t.Errorf("File %v is marked as deleted", f.Name)
			}
			delete(expected, f.Name)
		}
		for name := range expected {
			t.Errorf("File %v wasn't updated in index", name)
		}
		done <- struct{}{}
	}
	// Make sure pulling doesn't interfere, as index updates are racy and
	// thus we cannot distinguish between scan and pull results.
	fc.requestFn = func(folder, name string, offset int64, size int, hash []byte, fromTemporary bool) ([]byte, error) {
		return nil, nil
	}
	fc.mut.Unlock()

	if err := m.SetIgnores("default", []string{"*:ignored*"}); err != nil {
		panic(err)
	}

	timeout = time.NewTimer(5 * time.Second)
	select {
	case <-timeout.C:
		t.Fatalf("timed out before index was received")
	case <-done:
		return
	}
}

func TestIssue4841(t *testing.T) {
	testOs := &fatalOs{t}

	m, fc, tmpDir, w := setupModelWithConnection()
	defer func() {
		m.Stop()
		testOs.RemoveAll(tmpDir)
		testOs.Remove(w.ConfigPath())
	}()

	received := make(chan protocol.FileInfo)
	fc.mut.Lock()
	fc.indexFn = func(folder string, fs []protocol.FileInfo) {
		if len(fs) != 1 {
			t.Fatalf("Sent index with %d files, should be 1", len(fs))
		}
		if fs[0].Name != "foo" {
			t.Fatalf(`Sent index with file %v, should be "foo"`, fs[0].Name)
		}
		received <- fs[0]
	}
	fc.mut.Unlock()

	// Setup file from remote that was ignored locally
	m.updateLocals(defaultFolderConfig.ID, []protocol.FileInfo{{
		Name:       "foo",
		Type:       protocol.FileInfoTypeFile,
		LocalFlags: protocol.FlagLocalIgnored,
		Version:    protocol.Vector{}.Update(device1.Short()),
	}})
	<-received

	// Scan without ignore patterns with "foo" not existing locally
	if err := m.ScanFolder("default"); err != nil {
		t.Fatal("Failed scanning:", err)
	}

	f := <-received
	if expected := (protocol.Vector{}.Update(myID.Short())); !f.Version.Equal(expected) {
		t.Errorf("Got Version == %v, expected %v", f.Version, expected)
	}
}

func TestRescanIfHaveInvalidContent(t *testing.T) {
	testOs := &fatalOs{t}

	m, fc, tmpDir, w := setupModelWithConnection()
	defer func() {
		m.Stop()
		testOs.RemoveAll(tmpDir)
		testOs.Remove(w.ConfigPath())
	}()

	payload := []byte("hello")

	if err := ioutil.WriteFile(filepath.Join(tmpDir, "foo"), payload, 0777); err != nil {
		t.Fatal(err)
	}

	received := make(chan protocol.FileInfo)
	fc.mut.Lock()
	fc.indexFn = func(folder string, fs []protocol.FileInfo) {
		if len(fs) != 1 {
			t.Fatalf("Sent index with %d files, should be 1", len(fs))
		}
		if fs[0].Name != "foo" {
			t.Fatalf(`Sent index with file %v, should be "foo"`, fs[0].Name)
		}
		received <- fs[0]
	}
	fc.mut.Unlock()

	// Scan without ignore patterns with "foo" not existing locally
	if err := m.ScanFolder("default"); err != nil {
		t.Fatal("Failed scanning:", err)
	}

	f := <-received
	if f.Blocks[0].WeakHash != 103547413 {
		t.Fatalf("unexpected weak hash: %d != 103547413", f.Blocks[0].WeakHash)
	}

	res, err := m.Request(device1, "default", "foo", int32(len(payload)), 0, f.Blocks[0].Hash, f.Blocks[0].WeakHash, false)
	if err != nil {
		t.Fatal(err)
	}
	buf := res.Data()
	if !bytes.Equal(buf, payload) {
		t.Errorf("%s != %s", buf, payload)
	}

	payload = []byte("bye")
	buf = make([]byte, len(payload))

	if err := ioutil.WriteFile(filepath.Join(tmpDir, "foo"), payload, 0777); err != nil {
		t.Fatal(err)
	}

<<<<<<< HEAD
	res, err = m.Request(device1, "default", "foo", int32(len(payload)), 0, f.Blocks[0].Hash, f.Blocks[0].WeakHash, false)
=======
	_, err = m.Request(device2, "default", "foo", int32(len(payload)), 0, f.Blocks[0].Hash, f.Blocks[0].WeakHash, false)
>>>>>>> c75cfcfd
	if err == nil {
		t.Fatalf("expected failure")
	}

	select {
	case f := <-received:
		if f.Blocks[0].WeakHash != 41943361 {
			t.Fatalf("unexpected weak hash: %d != 41943361", f.Blocks[0].WeakHash)
		}
	case <-time.After(time.Second):
		t.Fatalf("timed out")
	}
}

func TestParentDeletion(t *testing.T) {
	testOs := &fatalOs{t}

	m, fc, tmpDir, w := setupModelWithConnection()
	defer func() {
		m.Stop()
		testOs.RemoveAll(tmpDir)
		testOs.Remove(w.ConfigPath())
	}()

	parent := "foo"
	child := filepath.Join(parent, "bar")
	testFs := fs.NewFilesystem(fs.FilesystemTypeBasic, tmpDir)

	received := make(chan []protocol.FileInfo)
	fc.addFile(parent, 0777, protocol.FileInfoTypeDirectory, nil)
	fc.addFile(child, 0777, protocol.FileInfoTypeDirectory, nil)
	fc.mut.Lock()
	fc.indexFn = func(folder string, fs []protocol.FileInfo) {
		received <- fs
	}
	fc.mut.Unlock()
	fc.sendIndexUpdate()

	// Get back index from initial setup
	select {
	case fs := <-received:
		if len(fs) != 2 {
			t.Fatalf("Sent index with %d files, should be 2", len(fs))
		}
	case <-time.After(time.Second):
		t.Fatalf("timed out")
	}

	// Delete parent dir
	if err := testFs.RemoveAll(parent); err != nil {
		t.Fatal(err)
	}

	// Scan only the child dir (not the parent)
	if err := m.ScanFolderSubdirs("default", []string{child}); err != nil {
		t.Fatal("Failed scanning:", err)
	}

	select {
	case fs := <-received:
		if len(fs) != 1 {
			t.Fatalf("Sent index with %d files, should be 1", len(fs))
		}
		if fs[0].Name != child {
			t.Fatalf(`Sent index with file "%v", should be "%v"`, fs[0].Name, child)
		}
	case <-time.After(time.Second):
		t.Fatalf("timed out")
	}

	// Recreate the child dir on the remote
	fc.updateFile(child, 0777, protocol.FileInfoTypeDirectory, nil)
	fc.sendIndexUpdate()

	// Wait for the child dir to be recreated and sent to the remote
	select {
	case fs := <-received:
		l.Debugln("sent:", fs)
		found := false
		for _, f := range fs {
			if f.Name == child {
				if f.Deleted {
					t.Fatalf(`File "%v" is still deleted`, child)
				}
				found = true
			}
		}
		if !found {
			t.Fatalf(`File "%v" is missing in index`, child)
		}
	case <-time.After(5 * time.Second):
		t.Fatalf("timed out")
	}
}

// TestRequestSymlinkWindows checks that symlinks aren't marked as deleted on windows
// Issue: https://github.com/syncthing/syncthing/issues/5125
func TestRequestSymlinkWindows(t *testing.T) {
	if runtime.GOOS != "windows" {
		t.Skip("windows specific test")
	}

	testOs := &fatalOs{t}

	m, fc, tmpDir, w := setupModelWithConnection()
	defer func() {
		m.Stop()
		testOs.RemoveAll(tmpDir)
		testOs.Remove(w.ConfigPath())
	}()

	first := make(chan struct{})
	var once sync.Once
	fc.mut.Lock()
	fc.indexFn = func(folder string, fs []protocol.FileInfo) {
		once.Do(func() {
			// expected first index
			if len(fs) != 1 {
				t.Fatalf("Expected just one file in index, got %v", fs)
			}
			f := fs[0]
			if f.Name != "link" {
				t.Fatalf(`Got file info with path "%v", expected "link"`, f.Name)
			}
			if !f.IsInvalid() {
				t.Errorf(`File info was not marked as invalid`)
			}
			close(first)
		})
	}
	fc.mut.Unlock()

	fc.addFile("link", 0644, protocol.FileInfoTypeSymlink, nil)
	fc.sendIndexUpdate()

	select {
	case <-first:
	case <-time.After(time.Second):
		t.Fatalf("timed out before pull was finished")
	}

	sub := events.Default.Subscribe(events.StateChanged | events.LocalIndexUpdated)
	defer events.Default.Unsubscribe(sub)

	m.ScanFolder("default")

	for {
		select {
		case ev := <-sub.C():
			switch data := ev.Data.(map[string]interface{}); {
			case ev.Type == events.LocalIndexUpdated:
				t.Fatalf("Local index was updated unexpectedly: %v", data)
			case ev.Type == events.StateChanged:
				if data["from"] == "scanning" {
					return
				}
			}
		case <-time.After(5 * time.Second):
			t.Fatalf("Timed out before scan finished")
		}
	}
}

func testFolderConfigTmp() (config.FolderConfiguration, string) {
	tmpDir := createTmpDir()
	return testFolderConfig(tmpDir), tmpDir
}

func testFolderConfig(path string) config.FolderConfiguration {
	cfg := config.NewFolderConfiguration(myID, "default", "default", fs.FilesystemTypeBasic, path)
	cfg.FSWatcherEnabled = false
	cfg.Devices = append(cfg.Devices, config.FolderDeviceConfiguration{DeviceID: device1})
	return cfg
}

func tmpDefaultWrapper() (*config.Wrapper, string) {
	cfg := defaultCfgWrapper.RawCopy()
	fcfg, tmpDir := testFolderConfigTmp()
	cfg.Folders = []config.FolderConfiguration{fcfg}
	return createTmpWrapper(cfg), tmpDir
}

func setupModelWithConnection() (*Model, *fakeConnection, string, *config.Wrapper) {
	w, tmpDir := tmpDefaultWrapper()
	m, fcs := setupModelWithConnectionFromWrapper(w)
	return m, fcs[0], tmpDir, w
}

func setupModelWithConnectionFromWrapper(w *config.Wrapper) (*Model, []*fakeConnection) {
	m := setupModel(w)

	devs := w.Devices()
	fcs := make([]*fakeConnection, 0, len(devs)-1)
	for devID := range devs {
		if devID != myID {
			fc := addFakeConn(m, devID)
			fc.folder = "default"
			fcs = append(fcs, fc)
		}
	}

	m.ScanFolders()

	return m, fcs
}

func setupModelTmpDefault() (*Model, string, *config.Wrapper) {
	w, tmpDir := tmpDefaultWrapper()
	m := setupModel(w)
	return m, tmpDir, w
}

func setupModel(w *config.Wrapper) *Model {
	db := db.OpenMemory()
	m := NewModel(w, myID, "syncthing", "dev", db, nil)
	m.ServeBackground()
	for id, cfg := range w.Folders() {
		if !cfg.Paused {
			m.AddFolder(cfg)
			m.StartFolder(id)
		}
	}

	m.ScanFolders()

	return m
}

func createTmpDir() string {
	tmpDir, err := ioutil.TempDir("", "syncthing_testFolder-")
	if err != nil {
		panic("Failed to create temporary testing dir")
	}
	return tmpDir
}

func equalContents(path string, contents []byte) error {
	if bs, err := ioutil.ReadFile(path); err != nil {
		return err
	} else if !bytes.Equal(bs, contents) {
		return errors.New("incorrect data")
	}
	return nil
}

func TestRequestRemoteRenameChanged(t *testing.T) {
	testOs := &fatalOs{t}

	m, fc, tmpDir, w := setupModelWithConnection()
	defer func() {
		m.Stop()
		testOs.RemoveAll(tmpDir)
		testOs.Remove(w.ConfigPath())
	}()
	tfs := fs.NewFilesystem(fs.FilesystemTypeBasic, tmpDir)

	done := make(chan struct{})
	fc.mut.Lock()
	var once sync.Once
	fc.indexFn = func(folder string, fs []protocol.FileInfo) {
		once.Do(func() {
			if len(fs) != 2 {
				t.Fatalf("Received index with %v indexes instead of 2", len(fs))
			}
			close(done)
		})
	}
	fc.mut.Unlock()

	// setup
	a := "a"
	b := "b"
	data := map[string][]byte{
		a: []byte("aData"),
		b: []byte("bData"),
	}
	for _, n := range [2]string{a, b} {
		fc.addFile(n, 0644, protocol.FileInfoTypeFile, data[n])
	}
	fc.sendIndexUpdate()
	select {
	case <-done:
		done = make(chan struct{})
		var once sync.Once
		fc.mut.Lock()
		fc.indexFn = func(folder string, fs []protocol.FileInfo) {
			once.Do(func() { close(done) })
		}
		fc.mut.Unlock()
	case <-time.After(10 * time.Second):
		t.Fatal("timed out")
	}

	for _, n := range [2]string{a, b} {
		if err := equalContents(filepath.Join(tmpDir, n), data[n]); err != nil {
			t.Fatal(err)
		}
	}

	fd, err := tfs.OpenFile(b, fs.OptReadWrite, 0644)
	if err != nil {
		t.Fatal(err)
	}
	otherData := []byte("otherData")
	if _, err = fd.Write(otherData); err != nil {
		t.Fatal(err)
	}
	fd.Close()

	// rename
	fc.deleteFile(a)
	fc.updateFile(b, 0644, protocol.FileInfoTypeFile, data[a])
	fc.sendIndexUpdate()
	select {
	case <-done:
	case <-time.After(10 * time.Second):
		t.Fatal("timed out")
	}

	// Check outcome
	tfs.Walk(".", func(path string, info fs.FileInfo, err error) error {
		switch {
		case path == a:
			t.Errorf(`File "a" was not removed`)
		case path == b:
			if err := equalContents(filepath.Join(tmpDir, b), otherData); err != nil {
				t.Errorf(`Modified file "b" was overwritten`)
			}
		}
		return nil
	})
}

func TestRequestRemoteRenameConflict(t *testing.T) {
	testOs := &fatalOs{t}

	m, fc, tmpDir, w := setupModelWithConnection()
	defer func() {
		m.Stop()
		testOs.RemoveAll(tmpDir)
		testOs.Remove(w.ConfigPath())
	}()
	tfs := fs.NewFilesystem(fs.FilesystemTypeBasic, tmpDir)

	recv := make(chan int)
	fc.mut.Lock()
	fc.indexFn = func(folder string, fs []protocol.FileInfo) {
		recv <- len(fs)
	}
	fc.mut.Unlock()

	// setup
	a := "a"
	b := "b"
	data := map[string][]byte{
		a: []byte("aData"),
		b: []byte("bData"),
	}
	for _, n := range [2]string{a, b} {
		fc.addFile(n, 0644, protocol.FileInfoTypeFile, data[n])
	}
	fc.sendIndexUpdate()
	select {
	case i := <-recv:
		if i != 2 {
			t.Fatalf("received %v items in index, expected 1", i)
		}
	case <-time.After(10 * time.Second):
		t.Fatal("timed out")
	}

	for _, n := range [2]string{a, b} {
		if err := equalContents(filepath.Join(tmpDir, n), data[n]); err != nil {
			t.Fatal(err)
		}
	}

	fd, err := tfs.OpenFile(b, fs.OptReadWrite, 0644)
	if err != nil {
		t.Fatal(err)
	}
	otherData := []byte("otherData")
	if _, err = fd.Write(otherData); err != nil {
		t.Fatal(err)
	}
	fd.Close()
	m.ScanFolders()
	select {
	case i := <-recv:
		if i != 1 {
			t.Fatalf("received %v items in index, expected 1", i)
		}
	case <-time.After(10 * time.Second):
		t.Fatal("timed out")
	}

	// make sure the following rename is more recent (not concurrent)
	time.Sleep(2 * time.Second)

	// rename
	fc.deleteFile(a)
	fc.updateFile(b, 0644, protocol.FileInfoTypeFile, data[a])
	fc.sendIndexUpdate()
	select {
	case <-recv:
	case <-time.After(10 * time.Second):
		t.Fatal("timed out")
	}

	// Check outcome
	foundB := false
	foundBConfl := false
	tfs.Walk(".", func(path string, info fs.FileInfo, err error) error {
		switch {
		case path == a:
			t.Errorf(`File "a" was not removed`)
		case path == b:
			foundB = true
		case strings.HasPrefix(path, b) && strings.Contains(path, ".sync-conflict-"):
			foundBConfl = true
		}
		return nil
	})
	if !foundB {
		t.Errorf(`File "b" was removed`)
	}
	if !foundBConfl {
		t.Errorf(`No conflict file for "b" was created`)
	}
}

func TestRequestDeleteChanged(t *testing.T) {
	testOs := &fatalOs{t}

	m, fc, tmpDir, w := setupModelWithConnection()
	defer func() {
		m.Stop()
		testOs.RemoveAll(tmpDir)
		testOs.Remove(w.ConfigPath())
	}()
	tfs := fs.NewFilesystem(fs.FilesystemTypeBasic, tmpDir)

	done := make(chan struct{})
	fc.mut.Lock()
	var once sync.Once
	fc.indexFn = func(folder string, fs []protocol.FileInfo) {
		once.Do(func() { close(done) })
	}
	fc.mut.Unlock()

	// setup
	a := "a"
	data := []byte("aData")
	fc.addFile(a, 0644, protocol.FileInfoTypeFile, data)
	fc.sendIndexUpdate()
	select {
	case <-done:
		done = make(chan struct{})
	case <-time.After(10 * time.Second):
		t.Fatal("timed out")
	}

	fd, err := tfs.OpenFile(a, fs.OptReadWrite, 0644)
	if err != nil {
		t.Fatal(err)
	}
	otherData := []byte("otherData")
	if _, err = fd.Write(otherData); err != nil {
		t.Fatal(err)
	}
	fd.Close()

	// rename
	fc.deleteFile(a)
	fc.sendIndexUpdate()
	select {
	case <-done:
	case <-time.After(10 * time.Second):
		t.Fatal("timed out")
	}

	// Check outcome
	if _, err := tfs.Lstat(a); err != nil {
		if fs.IsNotExist(err) {
			t.Error(`Modified file "a" was removed`)
		} else {
			t.Error(`Error stating file "a":`, err)
		}
	}
}<|MERGE_RESOLUTION|>--- conflicted
+++ resolved
@@ -539,11 +539,7 @@
 		t.Fatal(err)
 	}
 
-<<<<<<< HEAD
-	res, err = m.Request(device1, "default", "foo", int32(len(payload)), 0, f.Blocks[0].Hash, f.Blocks[0].WeakHash, false)
-=======
-	_, err = m.Request(device2, "default", "foo", int32(len(payload)), 0, f.Blocks[0].Hash, f.Blocks[0].WeakHash, false)
->>>>>>> c75cfcfd
+	_, err = m.Request(device1, "default", "foo", int32(len(payload)), 0, f.Blocks[0].Hash, f.Blocks[0].WeakHash, false)
 	if err == nil {
 		t.Fatalf("expected failure")
 	}
