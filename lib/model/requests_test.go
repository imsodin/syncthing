// Copyright (C) 2016 The Syncthing Authors.
//
// This Source Code Form is subject to the terms of the Mozilla Public
// License, v. 2.0. If a copy of the MPL was not distributed with this file,
// You can obtain one at https://mozilla.org/MPL/2.0/.

package model

import (
	"bytes"
	"errors"
	"io/ioutil"
	"os"
	"path/filepath"
	"runtime"
	"strings"
	"testing"
	"time"

	"github.com/syncthing/syncthing/lib/config"
	"github.com/syncthing/syncthing/lib/db"
	"github.com/syncthing/syncthing/lib/events"
	"github.com/syncthing/syncthing/lib/fs"
	"github.com/syncthing/syncthing/lib/ignore"
	"github.com/syncthing/syncthing/lib/protocol"
)

func TestRequestSimple(t *testing.T) {
	testOs := &fatalOs{t}

	// Verify that the model performs a request and creates a file based on
	// an incoming index update.

	m, fc, tmpDir, w := setupModelWithConnection()
	defer func() {
		m.Stop()
		testOs.RemoveAll(tmpDir)
		testOs.Remove(w.ConfigPath())
	}()

	// We listen for incoming index updates and trigger when we see one for
	// the expected test file.
	done := make(chan struct{})
	fc.mut.Lock()
	fc.indexFn = func(folder string, fs []protocol.FileInfo) {
		select {
		case <-done:
			t.Fatalf("More than one index update sent")
		default:
		}
		for _, f := range fs {
			if f.Name == "testfile" {
				close(done)
				return
			}
		}
	}
	fc.mut.Unlock()

	// Send an update for the test file, wait for it to sync and be reported back.
	contents := []byte("test file contents\n")
	fc.addFile("testfile", 0644, protocol.FileInfoTypeFile, contents)
	fc.sendIndexUpdate()
	<-done

	// Verify the contents
	if err := equalContents(filepath.Join(tmpDir, "testfile"), contents); err != nil {
		t.Error("File did not sync correctly:", err)
	}
}

func TestSymlinkTraversalRead(t *testing.T) {
	testOs := &fatalOs{t}

	// Verify that a symlink can not be traversed for reading.

	if runtime.GOOS == "windows" {
		t.Skip("no symlink support on CI")
		return
	}

	m, fc, tmpDir, w := setupModelWithConnection()
	defer func() {
		m.Stop()
		testOs.RemoveAll(tmpDir)
		testOs.Remove(w.ConfigPath())
	}()

	// We listen for incoming index updates and trigger when we see one for
	// the expected test file.
	done := make(chan struct{})
	fc.mut.Lock()
	fc.indexFn = func(folder string, fs []protocol.FileInfo) {
		select {
		case <-done:
			t.Fatalf("More than one index update sent")
		default:
		}
		for _, f := range fs {
			if f.Name == "symlink" {
				close(done)
				return
			}
		}
	}
	fc.mut.Unlock()

	// Send an update for the symlink, wait for it to sync and be reported back.
	contents := []byte("..")
	fc.addFile("symlink", 0644, protocol.FileInfoTypeSymlink, contents)
	fc.sendIndexUpdate()
	<-done

	// Request a file by traversing the symlink
	res, err := m.Request(device1, "default", "symlink/requests_test.go", 10, 0, nil, 0, false)
	if err == nil || res != nil {
		t.Error("Managed to traverse symlink")
	}
}

func TestSymlinkTraversalWrite(t *testing.T) {
	testOs := &fatalOs{t}

	// Verify that a symlink can not be traversed for writing.

	if runtime.GOOS == "windows" {
		t.Skip("no symlink support on CI")
		return
	}

	m, fc, tmpDir, w := setupModelWithConnection()
	defer func() {
		m.Stop()
		testOs.RemoveAll(tmpDir)
		testOs.Remove(w.ConfigPath())
	}()

	// We listen for incoming index updates and trigger when we see one for
	// the expected names.
	done := make(chan struct{}, 1)
	badReq := make(chan string, 1)
	badIdx := make(chan string, 1)
	fc.mut.Lock()
	fc.indexFn = func(folder string, fs []protocol.FileInfo) {
		for _, f := range fs {
			if f.Name == "symlink" {
				done <- struct{}{}
				return
			}
			if strings.HasPrefix(f.Name, "symlink") {
				badIdx <- f.Name
				return
			}
		}
	}
	fc.requestFn = func(folder, name string, offset int64, size int, hash []byte, fromTemporary bool) ([]byte, error) {
		if name != "symlink" && strings.HasPrefix(name, "symlink") {
			badReq <- name
		}
		return fc.fileData[name], nil
	}
	fc.mut.Unlock()

	// Send an update for the symlink, wait for it to sync and be reported back.
	contents := []byte("..")
	fc.addFile("symlink", 0644, protocol.FileInfoTypeSymlink, contents)
	fc.sendIndexUpdate()
	<-done

	// Send an update for things behind the symlink, wait for requests for
	// blocks for any of them to come back, or index entries. Hopefully none
	// of that should happen.
	contents = []byte("testdata testdata\n")
	fc.addFile("symlink/testfile", 0644, protocol.FileInfoTypeFile, contents)
	fc.addFile("symlink/testdir", 0644, protocol.FileInfoTypeDirectory, contents)
	fc.addFile("symlink/testsyml", 0644, protocol.FileInfoTypeSymlink, contents)
	fc.sendIndexUpdate()

	select {
	case name := <-badReq:
		t.Fatal("Should not have requested the data for", name)
	case name := <-badIdx:
		t.Fatal("Should not have sent the index entry for", name)
	case <-time.After(3 * time.Second):
		// Unfortunately not much else to trigger on here. The puller sleep
		// interval is 1s so if we didn't get any requests within two
		// iterations we should be fine.
	}
}

func TestRequestCreateTmpSymlink(t *testing.T) {
	testOs := &fatalOs{t}

	// Test that an update for a temporary file is invalidated

	m, fc, tmpDir, w := setupModelWithConnection()
	defer func() {
		m.Stop()
		testOs.RemoveAll(tmpDir)
		testOs.Remove(w.ConfigPath())
	}()

	// We listen for incoming index updates and trigger when we see one for
	// the expected test file.
	goodIdx := make(chan struct{})
	name := fs.TempName("testlink")
	fc.mut.Lock()
	fc.indexFn = func(folder string, fs []protocol.FileInfo) {
		for _, f := range fs {
			if f.Name == name {
				if f.IsInvalid() {
					goodIdx <- struct{}{}
				} else {
					t.Fatal("Received index with non-invalid temporary file")
				}
				return
			}
		}
	}
	fc.mut.Unlock()

	// Send an update for the test file, wait for it to sync and be reported back.
	fc.addFile(name, 0644, protocol.FileInfoTypeSymlink, []byte(".."))
	fc.sendIndexUpdate()

	select {
	case <-goodIdx:
	case <-time.After(3 * time.Second):
		t.Fatal("Timed out without index entry being sent")
	}
}

func TestRequestVersioningSymlinkAttack(t *testing.T) {
	testOs := &fatalOs{t}

	if runtime.GOOS == "windows" {
		t.Skip("no symlink support on Windows")
	}

	// Sets up a folder with trashcan versioning and tries to use a
	// deleted symlink to escape

	w, tmpDir := tmpDefaultWrapper()
	defer func() {
		testOs.RemoveAll(tmpDir)
		testOs.Remove(w.ConfigPath())
	}()

	fcfg := w.FolderList()[0]
	fcfg.Versioning = config.VersioningConfiguration{Type: "trashcan"}
	w.SetFolder(fcfg)

	m, fcs := setupModelWithConnectionFromWrapper(w)
	defer m.Stop()

	fc := fcs[0]

	// Create a temporary directory that we will use as target to see if
	// we can escape to it
	tmpdir, err := ioutil.TempDir("", "syncthing-test")
	if err != nil {
		t.Fatal(err)
	}

	// We listen for incoming index updates and trigger when we see one for
	// the expected test file.
	idx := make(chan int)
	fc.mut.Lock()
	fc.indexFn = func(folder string, fs []protocol.FileInfo) {
		idx <- len(fs)
	}
	fc.mut.Unlock()

	// Send an update for the test file, wait for it to sync and be reported back.
	fc.addFile("foo", 0644, protocol.FileInfoTypeSymlink, []byte(tmpdir))
	fc.sendIndexUpdate()

	for updates := 0; updates < 1; updates += <-idx {
	}

	// Delete the symlink, hoping for it to get versioned
	fc.deleteFile("foo")
	fc.sendIndexUpdate()
	for updates := 0; updates < 1; updates += <-idx {
	}

	// Recreate foo and a file in it with some data
	fc.updateFile("foo", 0755, protocol.FileInfoTypeDirectory, nil)
	fc.addFile("foo/test", 0644, protocol.FileInfoTypeFile, []byte("testtesttest"))
	fc.sendIndexUpdate()
	for updates := 0; updates < 1; updates += <-idx {
	}

	// Remove the test file and see if it escaped
	fc.deleteFile("foo/test")
	fc.sendIndexUpdate()
	for updates := 0; updates < 1; updates += <-idx {
	}

	path := filepath.Join(tmpdir, "test")
	if _, err := os.Lstat(path); !os.IsNotExist(err) {
		t.Fatal("File escaped to", path)
	}
}

func TestPullInvalidIgnoredSO(t *testing.T) {
	pullInvalidIgnored(t, config.FolderTypeSendOnly)

}

func TestPullInvalidIgnoredSR(t *testing.T) {
	pullInvalidIgnored(t, config.FolderTypeSendReceive)
}

// This test checks that (un-)ignored/invalid/deleted files are treated as expected.
func pullInvalidIgnored(t *testing.T, ft config.FolderType) {
	t.Helper()

	testOs := &fatalOs{t}

	w, tmpDir := tmpDefaultWrapper()
	defer func() {
		testOs.RemoveAll(tmpDir)
		testOs.Remove(w.ConfigPath())
	}()
	fcfg := w.FolderList()[0]
	fcfg.Type = ft
	w.SetFolder(fcfg)
	m, fcs := setupModelWithConnectionFromWrapper(w)
	defer m.Stop()
	fc := fcs[0]

	// Reach in and update the ignore matcher to one that always does
	// reloads when asked to, instead of checking file mtimes. This is
	// because we might be changing the files on disk often enough that the
	// mtimes will be unreliable to determine change status.
	m.fmut.Lock()
	m.folderIgnores["default"] = ignore.New(fcfg.Filesystem(), ignore.WithChangeDetector(newAlwaysChanged()))
	m.fmut.Unlock()

	if err := m.SetIgnores("default", []string{"*ignored*"}); err != nil {
		panic(err)
	}

	contents := []byte("test file contents\n")
	otherContents := []byte("other test file contents\n")

	invIgn := "invalid:ignored"
	invDel := "invalid:deleted"
	ign := "ignoredNonExisting"
	ignExisting := "ignoredExisting"

	fc.addFile(invIgn, 0644, protocol.FileInfoTypeFile, contents)
	fc.addFile(invDel, 0644, protocol.FileInfoTypeFile, contents)
	fc.deleteFile(invDel)
	fc.addFile(ign, 0644, protocol.FileInfoTypeFile, contents)
	fc.addFile(ignExisting, 0644, protocol.FileInfoTypeFile, contents)
	if err := ioutil.WriteFile(filepath.Join(tmpDir, ignExisting), otherContents, 0644); err != nil {
		panic(err)
	}

	done := make(chan struct{})
	fc.mut.Lock()
	fc.indexFn = func(folder string, fs []protocol.FileInfo) {
		expected := map[string]struct{}{invIgn: {}, ign: {}, ignExisting: {}}
		for _, f := range fs {
			if _, ok := expected[f.Name]; !ok {
				t.Errorf("Unexpected file %v was added to index", f.Name)
			}
			if !f.IsInvalid() {
				t.Errorf("File %v wasn't marked as invalid", f.Name)
			}
			delete(expected, f.Name)
		}
		for name := range expected {
			t.Errorf("File %v wasn't added to index", name)
		}
		done <- struct{}{}
	}
	fc.mut.Unlock()

	sub := events.Default.Subscribe(events.FolderErrors)
	defer events.Default.Unsubscribe(sub)

	fc.sendIndexUpdate()

	timeout := time.NewTimer(5 * time.Second)
	select {
	case ev := <-sub.C():
		t.Fatalf("Errors while pulling: %v", ev)
	case <-timeout.C:
		t.Fatalf("timed out before index was received")
	case <-done:
		return
	}

	fc.mut.Lock()
	fc.indexFn = func(folder string, fs []protocol.FileInfo) {
		expected := map[string]struct{}{ign: {}, ignExisting: {}}
		for _, f := range fs {
			if _, ok := expected[f.Name]; !ok {
				t.Fatalf("Unexpected file %v was updated in index", f.Name)
			}
			if f.IsInvalid() {
				t.Errorf("File %v is still marked as invalid", f.Name)
			}
			// The unignored files should only have a local version,
			// to mark them as in conflict with any other existing versions.
			ev := protocol.Vector{}.Update(myID.Short())
			if v := f.Version; !v.Equal(ev) {
				t.Errorf("File %v has version %v, expected %v", f.Name, v, ev)
			}
			if f.Name == ign {
				if !f.Deleted {
					t.Errorf("File %v was not marked as deleted", f.Name)
				}
			} else if f.Deleted {
				t.Errorf("File %v is marked as deleted", f.Name)
			}
			delete(expected, f.Name)
		}
		for name := range expected {
			t.Errorf("File %v wasn't updated in index", name)
		}
		done <- struct{}{}
	}
	// Make sure pulling doesn't interfere, as index updates are racy and
	// thus we cannot distinguish between scan and pull results.
	fc.requestFn = func(folder, name string, offset int64, size int, hash []byte, fromTemporary bool) ([]byte, error) {
		return nil, nil
	}
	fc.mut.Unlock()

	if err := m.SetIgnores("default", []string{"*:ignored*"}); err != nil {
		panic(err)
	}

	timeout = time.NewTimer(5 * time.Second)
	select {
	case <-timeout.C:
		t.Fatalf("timed out before index was received")
	case <-done:
		return
	}
}

func TestIssue4841(t *testing.T) {
	testOs := &fatalOs{t}

	m, fc, tmpDir, w := setupModelWithConnection()
	defer func() {
		m.Stop()
		testOs.RemoveAll(tmpDir)
		testOs.Remove(w.ConfigPath())
	}()

	received := make(chan protocol.FileInfo)
	fc.mut.Lock()
	fc.indexFn = func(folder string, fs []protocol.FileInfo) {
		if len(fs) != 1 {
			t.Fatalf("Sent index with %d files, should be 1", len(fs))
		}
		if fs[0].Name != "foo" {
			t.Fatalf(`Sent index with file %v, should be "foo"`, fs[0].Name)
		}
		received <- fs[0]
	}
	fc.mut.Unlock()

	// Setup file from remote that was ignored locally
	m.updateLocals(defaultFolderConfig.ID, []protocol.FileInfo{{
		Name:       "foo",
		Type:       protocol.FileInfoTypeFile,
		LocalFlags: protocol.FlagLocalIgnored,
		Version:    protocol.Vector{}.Update(device1.Short()),
	}})
	<-received

	// Scan without ignore patterns with "foo" not existing locally
	if err := m.ScanFolder("default"); err != nil {
		t.Fatal("Failed scanning:", err)
	}

	f := <-received
	if expected := (protocol.Vector{}.Update(myID.Short())); !f.Version.Equal(expected) {
		t.Errorf("Got Version == %v, expected %v", f.Version, expected)
	}
}

func TestRescanIfHaveInvalidContent(t *testing.T) {
	testOs := &fatalOs{t}

	m, fc, tmpDir, w := setupModelWithConnection()
	defer func() {
		m.Stop()
		testOs.RemoveAll(tmpDir)
		testOs.Remove(w.ConfigPath())
	}()

	payload := []byte("hello")

	if err := ioutil.WriteFile(filepath.Join(tmpDir, "foo"), payload, 0777); err != nil {
		t.Fatal(err)
	}

	received := make(chan protocol.FileInfo)
	fc.mut.Lock()
	fc.indexFn = func(folder string, fs []protocol.FileInfo) {
		if len(fs) != 1 {
			t.Fatalf("Sent index with %d files, should be 1", len(fs))
		}
		if fs[0].Name != "foo" {
			t.Fatalf(`Sent index with file %v, should be "foo"`, fs[0].Name)
		}
		received <- fs[0]
	}
	fc.mut.Unlock()

	// Scan without ignore patterns with "foo" not existing locally
	if err := m.ScanFolder("default"); err != nil {
		t.Fatal("Failed scanning:", err)
	}

	f := <-received
	if f.Blocks[0].WeakHash != 103547413 {
		t.Fatalf("unexpected weak hash: %d != 103547413", f.Blocks[0].WeakHash)
	}

	res, err := m.Request(device1, "default", "foo", int32(len(payload)), 0, f.Blocks[0].Hash, f.Blocks[0].WeakHash, false)
	if err != nil {
		t.Fatal(err)
	}
	buf := res.Data()
	if !bytes.Equal(buf, payload) {
		t.Errorf("%s != %s", buf, payload)
	}

	payload = []byte("bye")
	buf = make([]byte, len(payload))

	if err := ioutil.WriteFile(filepath.Join(tmpDir, "foo"), payload, 0777); err != nil {
		t.Fatal(err)
	}

	_, err = m.Request(device1, "default", "foo", int32(len(payload)), 0, f.Blocks[0].Hash, f.Blocks[0].WeakHash, false)
	if err == nil {
		t.Fatalf("expected failure")
	}

	select {
	case f := <-received:
		if f.Blocks[0].WeakHash != 41943361 {
			t.Fatalf("unexpected weak hash: %d != 41943361", f.Blocks[0].WeakHash)
		}
	case <-time.After(time.Second):
		t.Fatalf("timed out")
	}
}

func TestParentDeletion(t *testing.T) {
	testOs := &fatalOs{t}

	m, fc, tmpDir, w := setupModelWithConnection()
	defer func() {
		m.Stop()
		testOs.RemoveAll(tmpDir)
		testOs.Remove(w.ConfigPath())
	}()

	parent := "foo"
	child := filepath.Join(parent, "bar")
	testFs := fs.NewFilesystem(fs.FilesystemTypeBasic, tmpDir)

	received := make(chan []protocol.FileInfo)
	fc.addFile(parent, 0777, protocol.FileInfoTypeDirectory, nil)
	fc.addFile(child, 0777, protocol.FileInfoTypeDirectory, nil)
	fc.mut.Lock()
	fc.indexFn = func(folder string, fs []protocol.FileInfo) {
		received <- fs
	}
	fc.mut.Unlock()
	fc.sendIndexUpdate()

	// Get back index from initial setup
	select {
	case fs := <-received:
		if len(fs) != 2 {
			t.Fatalf("Sent index with %d files, should be 2", len(fs))
		}
	case <-time.After(time.Second):
		t.Fatalf("timed out")
	}

	// Delete parent dir
	if err := testFs.RemoveAll(parent); err != nil {
		t.Fatal(err)
	}

	// Scan only the child dir (not the parent)
	if err := m.ScanFolderSubdirs("default", []string{child}); err != nil {
		t.Fatal("Failed scanning:", err)
	}

	select {
	case fs := <-received:
		if len(fs) != 1 {
			t.Fatalf("Sent index with %d files, should be 1", len(fs))
		}
		if fs[0].Name != child {
			t.Fatalf(`Sent index with file "%v", should be "%v"`, fs[0].Name, child)
		}
	case <-time.After(time.Second):
		t.Fatalf("timed out")
	}

	// Recreate the child dir on the remote
	fc.updateFile(child, 0777, protocol.FileInfoTypeDirectory, nil)
	fc.sendIndexUpdate()

	// Wait for the child dir to be recreated and sent to the remote
	select {
	case fs := <-received:
		l.Debugln("sent:", fs)
		found := false
		for _, f := range fs {
			if f.Name == child {
				if f.Deleted {
					t.Fatalf(`File "%v" is still deleted`, child)
				}
				found = true
			}
		}
		if !found {
			t.Fatalf(`File "%v" is missing in index`, child)
		}
	case <-time.After(5 * time.Second):
		t.Fatalf("timed out")
	}
}

// TestRequestSymlinkWindows checks that symlinks aren't marked as deleted on windows
// Issue: https://github.com/syncthing/syncthing/issues/5125
func TestRequestSymlinkWindows(t *testing.T) {
	if runtime.GOOS != "windows" {
		t.Skip("windows specific test")
	}

	testOs := &fatalOs{t}

	m, fc, tmpDir, w := setupModelWithConnection()
	defer func() {
		m.Stop()
		testOs.RemoveAll(tmpDir)
		testOs.Remove(w.ConfigPath())
	}()

	done := make(chan struct{})
	fc.mut.Lock()
	fc.indexFn = func(folder string, fs []protocol.FileInfo) {
		select {
		case <-done:
			t.Fatalf("More than one index update sent")
		default:
		}
		// expected first index
		if len(fs) != 1 {
			t.Fatalf("Expected just one file in index, got %v", fs)
		}
		f := fs[0]
		if f.Name != "link" {
			t.Fatalf(`Got file info with path "%v", expected "link"`, f.Name)
		}
		if !f.IsInvalid() {
			t.Errorf(`File info was not marked as invalid`)
		}
		close(done)
	}
	fc.mut.Unlock()

	fc.addFile("link", 0644, protocol.FileInfoTypeSymlink, nil)
	fc.sendIndexUpdate()

	select {
	case <-done:
	case <-time.After(time.Second):
		t.Fatalf("timed out before pull was finished")
	}

	sub := events.Default.Subscribe(events.StateChanged | events.LocalIndexUpdated)
	defer events.Default.Unsubscribe(sub)

	m.ScanFolder("default")

	for {
		select {
		case ev := <-sub.C():
			switch data := ev.Data.(map[string]interface{}); {
			case ev.Type == events.LocalIndexUpdated:
				t.Fatalf("Local index was updated unexpectedly: %v", data)
			case ev.Type == events.StateChanged:
				if data["from"] == "scanning" {
					return
				}
			}
		case <-time.After(5 * time.Second):
			t.Fatalf("Timed out before scan finished")
		}
	}
}

func testFolderConfigTmp() (config.FolderConfiguration, string) {
	tmpDir := createTmpDir()
	return testFolderConfig(tmpDir), tmpDir
}

func testFolderConfig(path string) config.FolderConfiguration {
	cfg := config.NewFolderConfiguration(myID, "default", "default", fs.FilesystemTypeBasic, path)
	cfg.FSWatcherEnabled = false
	cfg.Devices = append(cfg.Devices, config.FolderDeviceConfiguration{DeviceID: device1})
	return cfg
}

func tmpDefaultWrapper() (*config.Wrapper, string) {
	cfg := defaultCfgWrapper.RawCopy()
	fcfg, tmpDir := testFolderConfigTmp()
	cfg.Folders = []config.FolderConfiguration{fcfg}
	return createTmpWrapper(cfg), tmpDir
}

func setupModelWithConnection() (*Model, *fakeConnection, string, *config.Wrapper) {
	w, tmpDir := tmpDefaultWrapper()
	m, fcs := setupModelWithConnectionFromWrapper(w)
	return m, fcs[0], tmpDir, w
}

func setupModelWithConnectionFromWrapper(w *config.Wrapper) (*Model, []*fakeConnection) {
	m := setupModel(w)

	devs := w.Devices()
	fcs := make([]*fakeConnection, 0, len(devs)-1)
	for devID := range devs {
		if devID != myID {
			fc := addFakeConn(m, devID)
			fc.folder = "default"
			fcs = append(fcs, fc)
		}
	}

	m.ScanFolders()

	return m, fcs
}

func setupModelTmpDefault() (*Model, string, *config.Wrapper) {
	w, tmpDir := tmpDefaultWrapper()
	m := setupModel(w)
	return m, tmpDir, w
}

func setupModel(w *config.Wrapper) *Model {
	db := db.OpenMemory()
	m := NewModel(w, myID, "syncthing", "dev", db, nil)
	m.ServeBackground()
	for id, cfg := range w.Folders() {
		if !cfg.Paused {
			m.AddFolder(cfg)
			m.StartFolder(id)
		}
	}

	m.ScanFolders()

	return m
}

func createTmpDir() string {
	tmpDir, err := ioutil.TempDir("", "syncthing_testFolder-")
	if err != nil {
		panic("Failed to create temporary testing dir")
	}
	return tmpDir
}

func equalContents(path string, contents []byte) error {
	if bs, err := ioutil.ReadFile(path); err != nil {
		return err
	} else if !bytes.Equal(bs, contents) {
		return errors.New("incorrect data")
	}
	return nil
}

func TestRequestRemoteRenameChanged(t *testing.T) {
	testOs := &fatalOs{t}

	m, fc, tmpDir, w := setupModelWithConnection()
	defer func() {
		m.Stop()
		testOs.RemoveAll(tmpDir)
		testOs.Remove(w.ConfigPath())
	}()
	tfs := fs.NewFilesystem(fs.FilesystemTypeBasic, tmpDir)

	done := make(chan struct{})
	fc.mut.Lock()
	fc.indexFn = func(folder string, fs []protocol.FileInfo) {
		select {
		case <-done:
			t.Fatalf("More than one index update sent")
		default:
		}
		if len(fs) != 2 {
			t.Fatalf("Received index with %v indexes instead of 2", len(fs))
		}
		close(done)
	}
	fc.mut.Unlock()

	// setup
	a := "a"
	b := "b"
	data := map[string][]byte{
		a: []byte("aData"),
		b: []byte("bData"),
	}
	for _, n := range [2]string{a, b} {
		fc.addFile(n, 0644, protocol.FileInfoTypeFile, data[n])
	}
	fc.sendIndexUpdate()
	select {
	case <-done:
<<<<<<< HEAD
=======
		done = make(chan struct{})
		fc.mut.Lock()
		fc.indexFn = func(folder string, fs []protocol.FileInfo) {
			select {
			case <-done:
				t.Fatalf("More than one index update sent")
			default:
			}
			close(done)
		}
		fc.mut.Unlock()
>>>>>>> 5df8219b
	case <-time.After(10 * time.Second):
		t.Fatal("timed out")
	}

	for _, n := range [2]string{a, b} {
		if err := equalContents(filepath.Join(tmpDir, n), data[n]); err != nil {
			t.Fatal(err)
		}
	}

	var gotA, gotB, gotConfl bool
	done = make(chan struct{})
	fc.mut.Lock()
	fc.indexFn = func(folder string, fs []protocol.FileInfo) {
		select {
		case <-done:
			t.Fatalf("Received more index updates than expected")
		default:
		}
		for _, f := range fs {
			switch {
			case f.Name == a:
				if gotA {
					t.Error("Got more than one index update for", f.Name)
				}
				gotA = true
			case f.Name == b:
				if gotB {
					t.Error("Got more than one index update for", f.Name)
				}
				gotB = true
			case strings.HasPrefix(f.Name, "b.sync-conflict-"):
				if gotConfl {
					t.Error("Got more than one index update for conflicts of", f.Name)
				}
				gotConfl = true
			default:
				t.Error("Got unexpected file in index update", f.Name)
			}
		}
		if gotA && gotB && gotConfl {
			close(done)
		}
	}
	fc.mut.Unlock()

	fd, err := tfs.OpenFile(b, fs.OptReadWrite, 0644)
	if err != nil {
		t.Fatal(err)
	}
	otherData := []byte("otherData")
	if _, err = fd.Write(otherData); err != nil {
		t.Fatal(err)
	}
	fd.Close()

	// rename
	fc.deleteFile(a)
	fc.updateFile(b, 0644, protocol.FileInfoTypeFile, data[a])
	// Make sure the remote file for b is newer and thus stays global -> local conflict
	fc.mut.Lock()
	for i := range fc.files {
		if fc.files[i].Name == b {
			fc.files[i].ModifiedS += 100
			break
		}
	}
	fc.mut.Unlock()
	fc.sendIndexUpdate()
	select {
	case <-done:
	case <-time.After(5 * time.Second):
		// t.Errorf("timed out")
		t.Log("timed out without receiving all expected index updates")
	}

	m.ScanFolders()

	// Check outcome
	tfs.Walk(".", func(path string, info fs.FileInfo, err error) error {
		switch {
		case path == a:
			t.Errorf(`File "a" was not removed`)
		case path == b:
			if err := equalContents(filepath.Join(tmpDir, b), data[a]); err != nil {
				t.Error(`File "b" has unexpected content (renamed from a on remote)`)
			}
		case strings.HasPrefix(path, b+".sync-conflict-"):
			if err := equalContents(filepath.Join(tmpDir, path), otherData); err != nil {
				t.Error(`Sync conflict of "b" has unexptected content`)
			}
		case path == "." || strings.HasPrefix(path, ".stfolder"):
		default:
			t.Error("Found unexpected file", path)
		}
		return nil
	})
}

func TestRequestRemoteRenameConflict(t *testing.T) {
	testOs := &fatalOs{t}

	m, fc, tmpDir, w := setupModelWithConnection()
	defer func() {
		m.Stop()
		testOs.RemoveAll(tmpDir)
		testOs.Remove(w.ConfigPath())
	}()
	tfs := fs.NewFilesystem(fs.FilesystemTypeBasic, tmpDir)

	recv := make(chan int)
	fc.mut.Lock()
	fc.indexFn = func(folder string, fs []protocol.FileInfo) {
		recv <- len(fs)
	}
	fc.mut.Unlock()

	// setup
	a := "a"
	b := "b"
	data := map[string][]byte{
		a: []byte("aData"),
		b: []byte("bData"),
	}
	for _, n := range [2]string{a, b} {
		fc.addFile(n, 0644, protocol.FileInfoTypeFile, data[n])
	}
	fc.sendIndexUpdate()
	select {
	case i := <-recv:
		if i != 2 {
			t.Fatalf("received %v items in index, expected 1", i)
		}
	case <-time.After(10 * time.Second):
		t.Fatal("timed out")
	}

	for _, n := range [2]string{a, b} {
		if err := equalContents(filepath.Join(tmpDir, n), data[n]); err != nil {
			t.Fatal(err)
		}
	}

	fd, err := tfs.OpenFile(b, fs.OptReadWrite, 0644)
	if err != nil {
		t.Fatal(err)
	}
	otherData := []byte("otherData")
	if _, err = fd.Write(otherData); err != nil {
		t.Fatal(err)
	}
	fd.Close()
	m.ScanFolders()
	select {
	case i := <-recv:
		if i != 1 {
			t.Fatalf("received %v items in index, expected 1", i)
		}
	case <-time.After(10 * time.Second):
		t.Fatal("timed out")
	}

	// make sure the following rename is more recent (not concurrent)
	time.Sleep(2 * time.Second)

	// rename
	fc.deleteFile(a)
	fc.updateFile(b, 0644, protocol.FileInfoTypeFile, data[a])
	fc.sendIndexUpdate()
	select {
	case <-recv:
	case <-time.After(10 * time.Second):
		t.Fatal("timed out")
	}

	// Check outcome
	foundB := false
	foundBConfl := false
	tfs.Walk(".", func(path string, info fs.FileInfo, err error) error {
		switch {
		case path == a:
			t.Errorf(`File "a" was not removed`)
		case path == b:
			foundB = true
		case strings.HasPrefix(path, b) && strings.Contains(path, ".sync-conflict-"):
			foundBConfl = true
		}
		return nil
	})
	if !foundB {
		t.Errorf(`File "b" was removed`)
	}
	if !foundBConfl {
		t.Errorf(`No conflict file for "b" was created`)
	}
}

func TestRequestDeleteChanged(t *testing.T) {
	testOs := &fatalOs{t}

	m, fc, tmpDir, w := setupModelWithConnection()
	defer func() {
		m.Stop()
		testOs.RemoveAll(tmpDir)
		testOs.Remove(w.ConfigPath())
	}()
	tfs := fs.NewFilesystem(fs.FilesystemTypeBasic, tmpDir)

	done := make(chan struct{})
	fc.mut.Lock()
	fc.indexFn = func(folder string, fs []protocol.FileInfo) {
		select {
		case <-done:
			t.Fatalf("More than one index update sent")
		default:
		}
		close(done)
	}
	fc.mut.Unlock()

	// setup
	a := "a"
	data := []byte("aData")
	fc.addFile(a, 0644, protocol.FileInfoTypeFile, data)
	fc.sendIndexUpdate()
	select {
	case <-done:
		done = make(chan struct{})
	case <-time.After(10 * time.Second):
		t.Fatal("timed out")
	}

	fc.mut.Lock()
	fc.indexFn = func(folder string, fs []protocol.FileInfo) {
		select {
		case <-done:
			t.Fatalf("More than one index update sent")
		default:
		}
		close(done)
	}
	fc.mut.Unlock()

	fd, err := tfs.OpenFile(a, fs.OptReadWrite, 0644)
	if err != nil {
		t.Fatal(err)
	}
	otherData := []byte("otherData")
	if _, err = fd.Write(otherData); err != nil {
		t.Fatal(err)
	}
	fd.Close()

	// rename
	fc.deleteFile(a)
	fc.sendIndexUpdate()
	select {
	case <-done:
	case <-time.After(10 * time.Second):
		t.Fatal("timed out")
	}

	// Check outcome
	if _, err := tfs.Lstat(a); err != nil {
		if fs.IsNotExist(err) {
			t.Error(`Modified file "a" was removed`)
		} else {
			t.Error(`Error stating file "a":`, err)
		}
	}
}<|MERGE_RESOLUTION|>--- conflicted
+++ resolved
@@ -829,20 +829,11 @@
 	fc.sendIndexUpdate()
 	select {
 	case <-done:
-<<<<<<< HEAD
-=======
-		done = make(chan struct{})
-		fc.mut.Lock()
-		fc.indexFn = func(folder string, fs []protocol.FileInfo) {
 			select {
 			case <-done:
 				t.Fatalf("More than one index update sent")
 			default:
 			}
-			close(done)
-		}
-		fc.mut.Unlock()
->>>>>>> 5df8219b
 	case <-time.After(10 * time.Second):
 		t.Fatal("timed out")
 	}
