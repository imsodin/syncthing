--- conflicted
+++ resolved
@@ -216,12 +216,7 @@
 		panic("Failed to create temporary testing dir")
 	}
 	cfg := defaultConfig.RawCopy()
-<<<<<<< HEAD
 	cfg.Folders[0] = config.NewFolderConfiguration("default", fs.FilesystemTypeBasic, tmpFolder)
-	cfg.Folders[0].PullerSleepS = 1
-=======
-	cfg.Folders[0] = config.NewFolderConfiguration("default", fs.FilesystemTypeBasic, "_tmpfolder")
->>>>>>> 0ee1146e
 	cfg.Folders[0].Devices = []config.FolderDeviceConfiguration{
 		{DeviceID: device1},
 		{DeviceID: device2},
@@ -297,12 +292,7 @@
 		panic("Failed to create temporary testing dir")
 	}
 	cfg := defaultConfig.RawCopy()
-<<<<<<< HEAD
 	cfg.Folders[0] = config.NewFolderConfiguration("default", fs.FilesystemTypeBasic, tmpFolder)
-	cfg.Folders[0].PullerSleepS = 1
-=======
-	cfg.Folders[0] = config.NewFolderConfiguration("default", fs.FilesystemTypeBasic, "_tmpfolder")
->>>>>>> 0ee1146e
 	cfg.Folders[0].Devices = []config.FolderDeviceConfiguration{
 		{DeviceID: device1},
 		{DeviceID: device2},
