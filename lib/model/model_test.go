--- conflicted
+++ resolved
@@ -4162,141 +4162,6 @@
 	}
 }
 
-<<<<<<< HEAD
-func TestCcCheckEncryption(t *testing.T) {
-	w, fcfg := tmpDefaultWrapper()
-	m := setupModel(w)
-	m.Stop()
-	defer cleanupModel(m)
-
-	pw := "foo"
-	token := protocol.PasswordToken(fcfg.ID, pw)
-	m.folderEncryptionPasswordTokens[fcfg.ID] = token
-
-	testCases := []struct {
-		tokenRemote, tokenLocal             []byte
-		isEncryptedRemote, isEncryptedLocal bool
-		expectedErr                         error
-	}{
-		{
-			tokenRemote: token,
-			tokenLocal:  token,
-			expectedErr: errEncryptionInvConfigRemote,
-		},
-		{
-			isEncryptedRemote: true,
-			isEncryptedLocal:  true,
-			expectedErr:       errEncryptionInvConfigLocal,
-		},
-		{
-			tokenRemote:       token,
-			tokenLocal:        nil,
-			isEncryptedRemote: false,
-			isEncryptedLocal:  false,
-			expectedErr:       errEncryptionNotEncryptedLocal,
-		},
-		{
-			tokenRemote:       token,
-			tokenLocal:        nil,
-			isEncryptedRemote: true,
-			isEncryptedLocal:  false,
-			expectedErr:       nil,
-		},
-		{
-			tokenRemote:       token,
-			tokenLocal:        nil,
-			isEncryptedRemote: false,
-			isEncryptedLocal:  true,
-			expectedErr:       nil,
-		},
-		{
-			tokenRemote:       nil,
-			tokenLocal:        token,
-			isEncryptedRemote: true,
-			isEncryptedLocal:  false,
-			expectedErr:       nil,
-		},
-		{
-			tokenRemote:       nil,
-			tokenLocal:        token,
-			isEncryptedRemote: false,
-			isEncryptedLocal:  true,
-			expectedErr:       nil,
-		},
-		{
-			tokenRemote:       nil,
-			tokenLocal:        token,
-			isEncryptedRemote: false,
-			isEncryptedLocal:  false,
-			expectedErr:       errEncryptionNotEncryptedLocal,
-		},
-		{
-			tokenRemote:       nil,
-			tokenLocal:        nil,
-			isEncryptedRemote: true,
-			isEncryptedLocal:  false,
-			expectedErr:       errEncryptionNotEncryptedRemote,
-		},
-		{
-			tokenRemote:       nil,
-			tokenLocal:        nil,
-			isEncryptedRemote: false,
-			isEncryptedLocal:  true,
-			expectedErr:       errEncryptionNotEncryptedRemote,
-		},
-		{
-			tokenRemote:       nil,
-			tokenLocal:        nil,
-			isEncryptedRemote: false,
-			isEncryptedLocal:  false,
-			expectedErr:       nil,
-		},
-	}
-
-	for i, tc := range testCases {
-		tfcfg := fcfg.Copy()
-		if tc.isEncryptedLocal {
-			tfcfg.Type = config.FolderTypeReceiveEncrypted
-			m.folderEncryptionPasswordTokens[fcfg.ID] = token
-		}
-		dcfg := config.FolderDeviceConfiguration{DeviceID: device1}
-		if tc.isEncryptedRemote {
-			dcfg.EncryptionPassword = pw
-		}
-		ccDevice := protocol.Device{ID: device1, EncryptionPasswordToken: tc.tokenRemote}
-		ccDeviceUs := protocol.Device{ID: myID, EncryptionPasswordToken: tc.tokenLocal}
-		err := m.ccCheckEncryption(tfcfg, dcfg, ccDevice, ccDeviceUs, true, true, false)
-		if err != tc.expectedErr {
-			t.Errorf("Testcase %v: Expected error %v, got %v", i, tc.expectedErr, err)
-		}
-
-		if tc.expectedErr == nil {
-			err := m.ccCheckEncryption(tfcfg, dcfg, ccDevice, ccDeviceUs, true, true, true)
-			if tc.isEncryptedRemote || tc.isEncryptedLocal {
-				if err != nil {
-					t.Errorf("Testcase %v: Expected no error, got %v", i, err)
-				}
-			} else {
-				if err != errEncryptionNotEncryptedUntrusted {
-					t.Errorf("Testcase %v: Expected error %v, got %v", i, errEncryptionNotEncryptedUntrusted, err)
-				}
-			}
-		}
-
-		if err != nil || (!tc.isEncryptedRemote && !tc.isEncryptedLocal) {
-			continue
-		}
-
-		if tc.isEncryptedLocal {
-			m.folderEncryptionPasswordTokens[fcfg.ID] = []byte("notAMatch")
-		} else {
-			dcfg.EncryptionPassword = "notAMatch"
-		}
-		err = m.ccCheckEncryption(tfcfg, dcfg, ccDevice, ccDeviceUs, true, true, false)
-		if err != errEncryptionPassword {
-			t.Errorf("Testcase %v: Expected error %v, got %v", i, errEncryptionPassword, err)
-		}
-=======
 func TestNeedMetaAfterIndexReset(t *testing.T) {
 	w, fcfg := tmpDefaultWrapper()
 	waiter, _ := w.SetDevice(config.NewDeviceConfiguration(device2, "device2"))
@@ -4334,7 +4199,142 @@
 	m.Index(device1, fcfg.ID, files)
 	if comp := m.Completion(device2, fcfg.ID); comp.NeedItems != 1 {
 		t.Error("Expected one needed item for device2, got", comp.NeedItems)
->>>>>>> 2ba3be5e
+	}
+}
+
+func TestCcCheckEncryption(t *testing.T) {
+	w, fcfg := tmpDefaultWrapper()
+	m := setupModel(w)
+	m.Stop()
+	defer cleanupModel(m)
+
+	pw := "foo"
+	token := protocol.PasswordToken(fcfg.ID, pw)
+	m.folderEncryptionPasswordTokens[fcfg.ID] = token
+
+	testCases := []struct {
+		tokenRemote, tokenLocal             []byte
+		isEncryptedRemote, isEncryptedLocal bool
+		expectedErr                         error
+	}{
+		{
+			tokenRemote: token,
+			tokenLocal:  token,
+			expectedErr: errEncryptionInvConfigRemote,
+		},
+		{
+			isEncryptedRemote: true,
+			isEncryptedLocal:  true,
+			expectedErr:       errEncryptionInvConfigLocal,
+		},
+		{
+			tokenRemote:       token,
+			tokenLocal:        nil,
+			isEncryptedRemote: false,
+			isEncryptedLocal:  false,
+			expectedErr:       errEncryptionNotEncryptedLocal,
+		},
+		{
+			tokenRemote:       token,
+			tokenLocal:        nil,
+			isEncryptedRemote: true,
+			isEncryptedLocal:  false,
+			expectedErr:       nil,
+		},
+		{
+			tokenRemote:       token,
+			tokenLocal:        nil,
+			isEncryptedRemote: false,
+			isEncryptedLocal:  true,
+			expectedErr:       nil,
+		},
+		{
+			tokenRemote:       nil,
+			tokenLocal:        token,
+			isEncryptedRemote: true,
+			isEncryptedLocal:  false,
+			expectedErr:       nil,
+		},
+		{
+			tokenRemote:       nil,
+			tokenLocal:        token,
+			isEncryptedRemote: false,
+			isEncryptedLocal:  true,
+			expectedErr:       nil,
+		},
+		{
+			tokenRemote:       nil,
+			tokenLocal:        token,
+			isEncryptedRemote: false,
+			isEncryptedLocal:  false,
+			expectedErr:       errEncryptionNotEncryptedLocal,
+		},
+		{
+			tokenRemote:       nil,
+			tokenLocal:        nil,
+			isEncryptedRemote: true,
+			isEncryptedLocal:  false,
+			expectedErr:       errEncryptionNotEncryptedRemote,
+		},
+		{
+			tokenRemote:       nil,
+			tokenLocal:        nil,
+			isEncryptedRemote: false,
+			isEncryptedLocal:  true,
+			expectedErr:       errEncryptionNotEncryptedRemote,
+		},
+		{
+			tokenRemote:       nil,
+			tokenLocal:        nil,
+			isEncryptedRemote: false,
+			isEncryptedLocal:  false,
+			expectedErr:       nil,
+		},
+	}
+
+	for i, tc := range testCases {
+		tfcfg := fcfg.Copy()
+		if tc.isEncryptedLocal {
+			tfcfg.Type = config.FolderTypeReceiveEncrypted
+			m.folderEncryptionPasswordTokens[fcfg.ID] = token
+		}
+		dcfg := config.FolderDeviceConfiguration{DeviceID: device1}
+		if tc.isEncryptedRemote {
+			dcfg.EncryptionPassword = pw
+		}
+		ccDevice := protocol.Device{ID: device1, EncryptionPasswordToken: tc.tokenRemote}
+		ccDeviceUs := protocol.Device{ID: myID, EncryptionPasswordToken: tc.tokenLocal}
+		err := m.ccCheckEncryption(tfcfg, dcfg, ccDevice, ccDeviceUs, false)
+		if err != tc.expectedErr {
+			t.Errorf("Testcase %v: Expected error %v, got %v", i, tc.expectedErr, err)
+		}
+
+		if tc.expectedErr == nil {
+			err := m.ccCheckEncryption(tfcfg, dcfg, ccDevice, ccDeviceUs, true)
+			if tc.isEncryptedRemote || tc.isEncryptedLocal {
+				if err != nil {
+					t.Errorf("Testcase %v: Expected no error, got %v", i, err)
+				}
+			} else {
+				if err != errEncryptionNotEncryptedUntrusted {
+					t.Errorf("Testcase %v: Expected error %v, got %v", i, errEncryptionNotEncryptedUntrusted, err)
+				}
+			}
+		}
+
+		if err != nil || (!tc.isEncryptedRemote && !tc.isEncryptedLocal) {
+			continue
+		}
+
+		if tc.isEncryptedLocal {
+			m.folderEncryptionPasswordTokens[fcfg.ID] = []byte("notAMatch")
+		} else {
+			dcfg.EncryptionPassword = "notAMatch"
+		}
+		err = m.ccCheckEncryption(tfcfg, dcfg, ccDevice, ccDeviceUs, false)
+		if err != errEncryptionPassword {
+			t.Errorf("Testcase %v: Expected error %v, got %v", i, errEncryptionPassword, err)
+		}
 	}
 }
 
