--- conflicted
+++ resolved
@@ -34,11 +34,8 @@
     int64                 sequence       = 10;
     // repeated BlockInfo Blocks         = 16
     string                symlink_target = 17;
-<<<<<<< HEAD
-    bytes                 encrypted      = 18;
-=======
     bytes                 blocks_hash    = 18;
->>>>>>> ac3879e2
+    bytes                 encrypted      = 19;
     protocol.FileInfoType type           = 2;
     uint32                permissions    = 4;
     int32                 modified_ns    = 11;
